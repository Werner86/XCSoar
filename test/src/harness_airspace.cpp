/* Copyright_License {

  XCSoar Glide Computer - http://www.xcsoar.org/
  Copyright (C) 2000-2011 The XCSoar Project
  A detailed list of copyright holders can be found in the file "AUTHORS".

  This program is free software; you can redistribute it and/or
  modify it under the terms of the GNU General Public License
  as published by the Free Software Foundation; either version 2
  of the License, or (at your option) any later version.

  This program is distributed in the hope that it will be useful,
  but WITHOUT ANY WARRANTY; without even the implied warranty of
  MERCHANTABILITY or FITNESS FOR A PARTICULAR PURPOSE.  See the
  GNU General Public License for more details.

  You should have received a copy of the GNU General Public License
  along with this program; if not, write to the Free Software
  Foundation, Inc., 59 Temple Place - Suite 330, Boston, MA  02111-1307, USA.
}
*/

#include "Printing.hpp"
#include "harness_airspace.hpp"
#include "test_debug.hpp"
#include <stdlib.h>
#include <fstream>
#include <iostream>
#include "Airspace/AirspaceIntersectionVisitor.hpp"
#include "Airspace/AirspaceNearestSort.hpp"
#include "Airspace/AirspaceSoonestSort.hpp"
#include "Navigation/Geometry/GeoVector.hpp"

static void
airspace_random_properties(AbstractAirspace& as)
{
  AirspaceClass Type = (AirspaceClass)(rand()%14);
  AirspaceAltitude base;
  AirspaceAltitude top;
  base.altitude = fixed(rand()%4000);
  top.altitude = base.altitude+fixed(rand()%3000);
  as.SetProperties(_T("hello"), Type, base, top);
}


bool test_airspace_extra(Airspaces &airspaces) {
  // try adding a null polygon

  AbstractAirspace* as;
  std::vector<GeoPoint> pts;
  as = new AirspacePolygon(pts);
  airspaces.insert(as);

  // try clearing now (we haven't called optimise())

  airspaces.clear();
  return true;
}

void setup_airspaces(Airspaces& airspaces, const GeoPoint& center, const unsigned n) {
  std::ofstream *fin = NULL;

  if (verbose)
    fin = new std::ofstream("results/res-bb-in.txt");

  for (unsigned i=0; i<n; i++) {
    AbstractAirspace* as;
    if (rand()%4!=0) {
      GeoPoint c;
      c.longitude = Angle::Degrees(fixed((rand()%1200-600)/1000.0))+center.longitude;
      c.latitude = Angle::Degrees(fixed((rand()%1200-600)/1000.0))+center.latitude;
      fixed radius(10000.0*(0.2+(rand()%12)/12.0));
      as = new AirspaceCircle(c,radius);
    } else {

      // just for testing, create a random polygon from a convex hull around
      // random points
      const unsigned num = rand()%10+5;
      GeoPoint c;
      c.longitude = Angle::Degrees(fixed((rand()%1200-600)/1000.0))+center.longitude;
      c.latitude = Angle::Degrees(fixed((rand()%1200-600)/1000.0))+center.latitude;
      
      std::vector<GeoPoint> pts;
      for (unsigned j=0; j<num; j++) {
        GeoPoint p=c;
        p.longitude += Angle::Degrees(fixed((rand()%200)/1000.0));
        p.latitude += Angle::Degrees(fixed((rand()%200)/1000.0));
        pts.push_back(p);
      }
      as = new AirspacePolygon(pts,true);
    }
    airspace_random_properties(*as);
    airspaces.insert(as);
    if (fin)
      *fin << *as;
  }

  delete fin;

  // try inserting nothing
  airspaces.insert(NULL);

  airspaces.optimise();

}


class AirspaceVisitorPrint: 
  public AirspaceVisitor {
public:
  AirspaceVisitorPrint(const char* fname,
                       const bool _do_report):
    do_report(_do_report)
    {      
      if (do_report) {
        fout = new std::ofstream(fname);
      }
    };
  ~AirspaceVisitorPrint() {
    if (do_report) {
      delete fout;
    }
  }
  virtual void visit_general(const AbstractAirspace& as) {
    if (do_report) {
      *fout << "# Name: " << as.GetNameText().c_str()
            << " " << as.GetVerticalText().c_str()
            << "\n";
    }
  }
  virtual void Visit(const AirspaceCircle& as) {
    if (do_report) {
      *fout << as;
      visit_general(as);
    }
  }
  virtual void Visit(const AirspacePolygon& as) {
    if (do_report) {
      *fout << as;
      visit_general(as);
    }
  }
private:
  std::ofstream *fout;
  const bool do_report;
};


class AirspaceIntersectionVisitorPrint: 
  public AirspaceIntersectionVisitor {
public:
  AirspaceIntersectionVisitorPrint(const char* fname,
                                   const char* yname,
                                   const char* iname,
                                   const bool _do_report,
                                   const AircraftState &state,
                                   const AirspaceAircraftPerformance &perf):
    do_report(_do_report),
    m_state(state),
    m_perf(perf)
    {      
      if (do_report) {
        fout = new std::ofstream(fname);
        iout = new std::ofstream(iname);
        yout = new std::ofstream(yname);
      }
    };
  ~AirspaceIntersectionVisitorPrint() {
    if (do_report) {
      delete fout;
      delete iout;
      delete yout;
    }
  }
  virtual void intersection(const AbstractAirspace& as) {
    *fout << "# intersection point\n";
    for (auto it = m_intersections.begin(); it != m_intersections.end(); ++it) {
      const GeoPoint start = (it->first);
      const GeoPoint end = (it->second);
      *fout << start.longitude << " " << start.latitude << " " << "\n";
      *fout << end.longitude << " " << end.latitude << " " << "\n\n";
    }

    AirspaceInterceptSolution solution = intercept(as, m_state, m_perf);
    if (solution.IsValid()) {
      *iout << "# intercept " << solution.elapsed_time << " h " << solution.altitude << "\n";
      *iout << solution.location.longitude << " " << solution.location.latitude << " " << "\n\n";
    }
  }
  virtual void Visit(const AirspaceCircle& as) {
    if (do_report) {
      *yout << as;
      intersection(as);
    }
  }
  virtual void Visit(const AirspacePolygon& as) {
    if (do_report) {
      *yout << as;
      intersection(as);
    }
  }
private:
  std::ofstream *fout;
  std::ofstream *yout;
  std::ofstream *iout;
  const bool do_report;
  const AircraftState m_state;
  const AirspaceAircraftPerformance &m_perf;
};


class AirspaceVisitorClosest: public AirspaceVisitor {
public:
  AirspaceVisitorClosest(const char* fname,
                         const AircraftState &_state,
                         const AirspaceAircraftPerformance &perf):
    fout(NULL),
    state(_state),
    m_perf(perf)
    {
      if (verbose)
        fout = new std::ofstream(fname);
    };
  ~AirspaceVisitorClosest() {
    if (fout)
      delete fout;
  }
  virtual void closest(const AbstractAirspace& as) {
    GeoPoint c = as.ClosestPoint(state.location);
    if (fout) {
      *fout << "# closest point\n";
      *fout << c.longitude << " " << c.latitude << " " << "\n";
      *fout << state.location.longitude << " " << state.location.latitude << " " << "\n\n";
    }
    AirspaceInterceptSolution solution;
    GeoVector vec(state.location, c);
<<<<<<< HEAD
    vec.distance = fixed(20000); // set big distance (for testing)
    if (as.Intercept(state, vec, m_perf, solution)) {
=======
    vec.Distance = fixed(20000); // set big distance (for testing)
    if (as.Intercept(state, vec.end_point(state.location), m_perf, solution)) {
>>>>>>> 95a3ad04
      if (fout) {
        *fout << "# intercept in " << solution.elapsed_time << " h " << solution.altitude << "\n";
      }
    }
  }
  virtual void Visit(const AirspaceCircle& as) {
    closest(as);
  }
  virtual void Visit(const AirspacePolygon& as) {
    closest(as);
  }
private:
  std::ofstream *fout;
  const AircraftState& state;
  const AirspaceAircraftPerformance &m_perf;
};

/**
 * Adapter between an AirspaceVisitor and a function class.
 */
template<typename V>
struct CallVisitor {
  V &visitor;

  CallVisitor(V &_visitor):visitor(_visitor) {}

  template<typename T>
  void operator()(const T &t) {
    return visitor.Visit(t);
  }
};

void scan_airspaces(const AircraftState state, 
                    const Airspaces& airspaces,
                    const AirspaceAircraftPerformance& perf,
                    bool do_report,
                    const GeoPoint &target) 
{
  const fixed range(20000.0);

  const std::vector<Airspace> vn = airspaces.scan_nearest(state.location);
  AirspaceVisitorPrint pvn("results/res-bb-nearest.txt",
                           do_report);
  std::for_each(vn.begin(), vn.end(), CallVisitor<AirspaceVisitor>(pvn));

  {
    AirspaceVisitorPrint pvisitor("results/res-bb-range.txt",
                                  do_report);
    airspaces.visit_within_range(state.location, range, pvisitor);
  }

  {
    AirspaceVisitorClosest pvisitor("results/res-bb-closest.txt",
                                    state, perf);
    airspaces.visit_within_range(state.location, range, pvisitor);
  }

  {
    const std::vector<Airspace> vi = airspaces.find_inside(state);
    AirspaceVisitorPrint pvi("results/res-bb-inside.txt",
                             do_report);
    std::for_each(vi.begin(), vi.end(), CallVisitor<AirspaceVisitor>(pvi));
  }
  
  {
    AirspaceIntersectionVisitorPrint ivisitor("results/res-bb-intersects.txt",
                                              "results/res-bb-intersected.txt",
                                              "results/res-bb-intercepts.txt",
                                              do_report,
                                              state, perf);
    airspaces.VisitIntersecting(state.location, target, ivisitor);
  }

  {
    AirspaceNearestSort ans(state.location);
    const AbstractAirspace* as = ans.find_nearest(airspaces, range);
    if (do_report) {
      std::ofstream fout("results/res-bb-sortednearest.txt");
      if (as) {
        fout << *as << "\n";
      } else {
        fout << "# no nearest found\n";
      }
    }
  }

  {
    AirspaceSoonestSort ans(state, perf);
    const AbstractAirspace* as = ans.find_nearest(airspaces);
    if (do_report) {
      std::ofstream fout("results/res-bb-sortedsoonest.txt");
      if (as) {
        fout << *as << "\n";
      } else {
        fout << "# no soonest found\n";
      }
    }
  }
}

static void
PrintAirspaceWarnings(const char *path,
                      const AirspaceWarningManager &warnings,
                      const AirspaceWarning::State state)
{
  std::ofstream fout(path);

  for (auto i = warnings.begin(), end = warnings.end(); i != end; ++i) {
    const AirspaceWarning &warning = *i;
    if (warning.GetWarningState() == state) {
      fout << warning;
      fout << warning.GetAirspace();
    }
  }
}

void
print_warnings(const AirspaceWarningManager &airspace_warnings)
{
  PrintAirspaceWarnings("results/res-as-warnings-inside.txt",
                        airspace_warnings, AirspaceWarning::WARNING_INSIDE);
  PrintAirspaceWarnings("results/res-as-warnings-glide.txt",
                        airspace_warnings, AirspaceWarning::WARNING_GLIDE);
  PrintAirspaceWarnings("results/res-as-warnings-filter.txt",
                        airspace_warnings, AirspaceWarning::WARNING_FILTER);
  PrintAirspaceWarnings("results/res-as-warnings-task.txt",
                        airspace_warnings, AirspaceWarning::WARNING_TASK);
}<|MERGE_RESOLUTION|>--- conflicted
+++ resolved
@@ -234,13 +234,8 @@
     }
     AirspaceInterceptSolution solution;
     GeoVector vec(state.location, c);
-<<<<<<< HEAD
     vec.distance = fixed(20000); // set big distance (for testing)
-    if (as.Intercept(state, vec, m_perf, solution)) {
-=======
-    vec.Distance = fixed(20000); // set big distance (for testing)
-    if (as.Intercept(state, vec.end_point(state.location), m_perf, solution)) {
->>>>>>> 95a3ad04
+    if (as.Intercept(state, vec.EndPoint(state.location), m_perf, solution)) {
       if (fout) {
         *fout << "# intercept in " << solution.elapsed_time << " h " << solution.altitude << "\n";
       }
