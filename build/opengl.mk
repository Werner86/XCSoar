ifeq ($(TARGET),ANDROID)
# Android must use OpenGL
OPENGL = y

  ifeq ($(EGL),y)
    # if our Android has EGL (2.3 or newer), we enable GLES2, too
    GLES2 = y
  else
    # old Androids use OpenGL ES 1.x only
    GLES = y
  endif

# the Kobo doesn't have OpenGL support
else ifeq ($(TARGET_IS_KOBO),y)
OPENGL = n
GLES = n

# the Raspberry Pi uses EGL + GL/ES
else ifeq ($(TARGET_IS_PI),y)
OPENGL ?= y
GLES ?= y

# iOS uses GL/ES 2.0
else ifeq ($(TARGET_IS_IOS),y)
OPENGL ?= y
GLES2 ?= y

# the Cubieboard uses EGL + GL/ES
else ifeq ($(TARGET_HAS_MALI),y)
OPENGL ?= y
GLES ?= y
# UNIX/Linux defaults to OpenGL
else ifeq ($(TARGET),UNIX)
OPENGL ?= y
GLES ?= n

else
# Windows defaults to GDI (no OpenGL)
OPENGL ?= n
GLES = n
endif

GLES2 ?= n
GLSL ?= $(GLES2)

ifeq ($(OPENGL),y)
OPENGL_CPPFLAGS = -DENABLE_OPENGL

ifeq ($(GLES2),y)
OPENGL_CPPFLAGS += -DHAVE_GLES -DHAVE_GLES2
OPENGL_CPPFLAGS += $(GLM_CPPFLAGS)
ifeq ($(TARGET_IS_IOS),y)
OPENGL_LDLIBS = -framework OpenGLES
else ifeq ($(TARGET_IS_PI),y)
OPENGL_LDLIBS = -lbrcmGLESv2 -ldl
else
OPENGL_LDLIBS = -lGLESv2 -ldl
endif
else ifeq ($(GLES),y)
<<<<<<< HEAD
OPENGL_CPPFLAGS += -DHAVE_GLES -DHAVE_GLES1
=======
OPENGL_CPPFLAGS += -DHAVE_GLES
ifeq ($(TARGET_IS_PI),y)
OPENGL_LDLIBS = -lbrcmGLESv2 -ldl
else
>>>>>>> a81dc134
OPENGL_LDLIBS = -lGLESv1_CM -ldl
endif
else ifeq ($(TARGET_IS_DARWIN),y)
OPENGL_LDLIBS = -framework OpenGL
else
OPENGL_LDLIBS = -lGL
endif

ifeq ($(GLSL),y)
OPENGL_CPPFLAGS += -DUSE_GLSL
endif

# Needed for native VBO support
OPENGL_CPPFLAGS += -DGL_GLEXT_PROTOTYPES

endif<|MERGE_RESOLUTION|>--- conflicted
+++ resolved
@@ -57,14 +57,10 @@
 OPENGL_LDLIBS = -lGLESv2 -ldl
 endif
 else ifeq ($(GLES),y)
-<<<<<<< HEAD
 OPENGL_CPPFLAGS += -DHAVE_GLES -DHAVE_GLES1
-=======
-OPENGL_CPPFLAGS += -DHAVE_GLES
 ifeq ($(TARGET_IS_PI),y)
 OPENGL_LDLIBS = -lbrcmGLESv2 -ldl
 else
->>>>>>> a81dc134
 OPENGL_LDLIBS = -lGLESv1_CM -ldl
 endif
 else ifeq ($(TARGET_IS_DARWIN),y)
