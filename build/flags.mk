CXX_FEATURES = -std=gnu++14
CXX_FEATURES += -fno-threadsafe-statics
CXX_FEATURES += -fmerge-all-constants

ifeq ($(CLANG),n)
CXX_FEATURES += -fconserve-space -fno-operator-names
endif

C_FEATURES = -std=gnu99

# produce position independent code when compiling the python library
ifeq ($(MAKECMDGOALS),python)
CXX_FEATURES += -fPIC
C_FEATURES += -fPIC
LDFLAGS += -fPIC -shared
endif

<<<<<<< HEAD
ifneq ($(USE_LD),)
LDFLAGS += -fuse-ld=$(USE_LD)
endif

=======
ifneq ($(MAKECMDGOALS),python)
>>>>>>> 407f6fed
ifeq ($(HAVE_WIN32),n)
CXX_FEATURES += -fvisibility=hidden
C_FEATURES += -fvisibility=hidden
endif
endif

ifeq ($(DEBUG)$(HAVE_WIN32)$(TARGET_IS_DARWIN),nnn)
CXX_FEATURES += -ffunction-sections
C_FEATURES += -ffunction-sections
TARGET_LDFLAGS += -Wl,--gc-sections
endif

ALL_CPPFLAGS = $(TARGET_INCLUDES) $(INCLUDES) $(TARGET_CPPFLAGS) $(CPPFLAGS) $(EXTRA_CPPFLAGS)
ALL_CXXFLAGS = $(OPTIMIZE) $(FLAGS_PROFILE) $(SANITIZE_FLAGS) $(CXX_FEATURES) $(TARGET_CXXFLAGS) $(CXXFLAGS) $(EXTRA_CXXFLAGS)
ALL_CFLAGS = $(OPTIMIZE) $(FLAGS_PROFILE) $(SANITIZE_FLAGS) $(C_FEATURES) $(CFLAGS) $(EXTRA_CFLAGS)

ALL_LDFLAGS = $(OPTIMIZE_LDFLAGS) $(TARGET_LDFLAGS) $(FLAGS_PROFILE) $(SANITIZE_FLAGS) $(LDFLAGS) $(EXTRA_LDFLAGS)
ALL_LDLIBS = $(TARGET_LDLIBS) $(COVERAGE_LDLIBS) $(LDLIBS) $(EXTRA_LDLIBS)<|MERGE_RESOLUTION|>--- conflicted
+++ resolved
@@ -15,14 +15,11 @@
 LDFLAGS += -fPIC -shared
 endif
 
-<<<<<<< HEAD
 ifneq ($(USE_LD),)
 LDFLAGS += -fuse-ld=$(USE_LD)
 endif
 
-=======
 ifneq ($(MAKECMDGOALS),python)
->>>>>>> 407f6fed
 ifeq ($(HAVE_WIN32),n)
 CXX_FEATURES += -fvisibility=hidden
 C_FEATURES += -fvisibility=hidden
