from os.path import abspath

from build.zlib import ZlibProject
from build.autotools import AutotoolsProject
from build.openssl import OpenSSLProject
from build.freetype import FreeTypeProject
from build.curl import CurlProject
from build.libpng import LibPNGProject
from build.libstdcxxmuslheaders import LibstdcxxMuslHeadersProject
from build.sdl2 import SDL2Project
from build.lua import LuaProject

glibc = AutotoolsProject(
    'http://mirror.netcologne.de/gnu/libc/glibc-2.23.tar.xz',
    'http://ftp.gnu.org/gnu/glibc/glibc-2.23.tar.xz',
    '456995968f3acadbed39f5eba31678df',
    'include/unistd.h',
    [
        '--enable-kernel=2.6.35',
        '--disable-werror',
        '--disable-build-nscd',
        '--disable-nscd',
    ],
    patches=abspath('lib/glibc/patches'),
    shared=True,

    # This is needed so glibc can find its NSS modules
    make_args=['default-rpath=/opt/xcsoar/lib'],
)

musl = AutotoolsProject(
    'https://www.musl-libc.org/releases/musl-1.1.18.tar.gz',
    'https://fossies.org/linux/misc/musl-1.1.18.tar.gz',
    'd017ee5d01aec0c522a1330fdff06b1e428cb409e1db819cc4935d5da4a5a118',
    'include/unistd.h',
    [
        '--disable-shared',
    ],
    patches=abspath('lib/musl/patches'),
)

libstdcxx_musl_headers = LibstdcxxMuslHeadersProject(
    'https://ftp.gnu.org/gnu/gcc/gcc-6.4.0/gcc-6.4.0.tar.xz',
    'http://mirrors.ibiblio.org/gnu/ftp/gnu/gcc/gcc-6.4.0/gcc-6.4.0.tar.xz',
    '850bf21eafdfe5cd5f6827148184c08c4a0852a37ccf36ce69855334d2c914d4',
    'include/libstdc++/algorithm',
    [
        '--enable-clocale=generic',
        '--disable-shared',
        '--disable-multilib',
    ],
    config_script='libstdc++-v3/configure',
    use_actual_arch=True,
)

openssl = OpenSSLProject(
    'https://www.openssl.org/source/openssl-1.0.2k.tar.gz',
    'ftp://ftp.kfki.hu/pub/packages/security/openssl/openssl-1.0.2k.tar.gz',
    '6b3977c61f2aedf0f96367dcfb5c6e578cf37e7b8d913b4ecb6643c3cb88d8c0',
    'include/openssl/ossl_typ.h',
)

openssh = AutotoolsProject(
    'http://ftp.openbsd.org/pub/OpenBSD/OpenSSH/portable/openssh-7.2p2.tar.gz',
    'http://ftp.nluug.nl/security/OpenSSH/openssh-7.2p2.tar.gz',
    '13009a9156510d8f27e752659075cced',
    'opt/openssh/sbin/sshd',
    [
        '--disable-etc-default-login',
        '--disable-lastlog',
        '--disable-utmp',
        '--disable-utmpx',
        '--disable-wtmp',
        '--disable-wtmpx',
        '--disable-libutil',
        '--disable-pututline',
        '--disable-pututxline',
        '--without-openssl',
        '--without-ssh1',
        '--without-stackprotect',
        '--without-hardening',
        '--without-shadow',
        '--without-sandbox',
        '--without-selinux',
    ],
    ldflags='-static',
    install_prefix='/opt/openssh',
    install_target='install-nosysconf',
    use_destdir=True,
)

zlib = ZlibProject(
    'http://zlib.net/zlib-1.2.11.tar.xz',
    'http://downloads.sourceforge.net/project/libpng/zlib/1.2.11/zlib-1.2.11.tar.xz',
    '4ff941449631ace0d4d203e3483be9dbc9da454084111f97ea0a2114e19bf066',
    'lib/libz.a',
)

freetype = FreeTypeProject(
    'http://download.savannah.gnu.org/releases/freetype/freetype-2.8.1.tar.bz2',
    'http://downloads.sourceforge.net/project/freetype/freetype2/2.8.1/freetype-2.8.1.tar.bz2',
    'e5435f02e02d2b87bb8e4efdcaa14b1f78c9cf3ab1ed80f94b6382fb6acc7d78',
    'lib/libfreetype.a',
    [
        '--disable-shared', '--enable-static',
        '--without-bzip2', '--without-png',
        '--without-harfbuzz',
    ],
)

<<<<<<< HEAD
curl = CurlProject(
    'http://curl.haxx.se/download/curl-7.59.0.tar.xz',
    'https://github.com/curl/curl/releases/download/curl-7_59_0/curl-7.59.0.tar.xz',
    'e44eaabdf916407585bf5c7939ff1161e6242b6b015d3f2f5b758b2a330461fc',
=======
curl = AutotoolsProject(
    'http://curl.haxx.se/download/curl-7.61.0.tar.xz',
    'https://github.com/curl/curl/releases/download/curl-7_61_0/curl-7.61.0.tar.xz',
    'ef6e55192d04713673b4409ccbcb4cb6cd723137d6e10ca45b0c593a454e1720',
>>>>>>> f61b8b6d
    'lib/libcurl.a',
    [
        '--disable-shared', '--enable-static',
        '--disable-debug',
        '--enable-http',
        '--enable-ipv6',
        '--enable-ftp', '--disable-file',
        '--disable-ldap', '--disable-ldaps',
        '--disable-rtsp', '--disable-proxy', '--disable-dict', '--disable-telnet',
        '--disable-tftp', '--disable-pop3', '--disable-imap', '--disable-smb',
        '--disable-smtp',
        '--disable-gopher',
        '--disable-manual',
        '--disable-threaded-resolver', '--disable-verbose', '--disable-sspi',
        '--disable-crypto-auth', '--disable-ntlm-wb', '--disable-tls-srp', '--disable-cookies',
        '--without-ssl', '--without-gnutls', '--without-nss', '--without-libssh2',
    ],
    patches=abspath('lib/curl/patches'),
)

proj = AutotoolsProject(
    'http://download.osgeo.org/proj/proj-4.9.3.tar.gz',
    'https://fossies.org/linux/privat/proj-4.9.3.tar.gz',
    'd598336ca834742735137c5674b214a1',
    'lib/libproj.a',
    [
        '--disable-shared', '--enable-static',
        '--without-mutex',
    ],
    patches=abspath('lib/proj/patches'),
    autogen=True,
)

<<<<<<< HEAD
libpng = LibPNGProject(
    'ftp://ftp.simplesystems.org/pub/libpng/png/src/libpng16/libpng-1.6.32.tar.xz',
    'http://downloads.sourceforge.net/project/libpng/libpng16/1.6.32/libpng-1.6.32.tar.xz',
    'c918c3113de74a692f0a1526ce881dc26067763eb3915c57ef3a0f7b6886f59b',
=======
libpng = AutotoolsProject(
    'ftp://ftp.simplesystems.org/pub/libpng/png/src/libpng16/libpng-1.6.34.tar.xz',
    'http://downloads.sourceforge.net/project/libpng/libpng16/1.6.34/libpng-1.6.34.tar.xz',
    '2f1e960d92ce3b3abd03d06dfec9637dfbd22febf107a536b44f7a47c60659f6',
>>>>>>> f61b8b6d
    'lib/libpng.a',
    [
        '--disable-shared', '--enable-static',
    ]
)

libjpeg = AutotoolsProject(
    'http://downloads.sourceforge.net/project/libjpeg-turbo/1.5.2/libjpeg-turbo-1.5.2.tar.gz',
    'http://sourceforge.mirrorservice.org/l/li/libjpeg-turbo/1.5.2/libjpeg-turbo-1.5.2.tar.gz',
    '9098943b270388727ae61de82adec73cf9f0dbb240b3bc8b172595ebf405b528',
    'lib/libjpeg.a',
    [
        '--disable-shared', '--enable-static',
    ]
)

libusb = AutotoolsProject(
    'https://github.com//libusb/libusb/releases/download/v1.0.21/libusb-1.0.21.tar.bz2',
    'http://sourceforge.net/projects/libusb/files/libusb-1.0/libusb-1.0.21/libusb-1.0.21.tar.bz2',
    '7dce9cce9a81194b7065ee912bcd55eeffebab694ea403ffb91b67db66b1824b',
    'lib/libusb-1.0.a',
    [
        '--disable-shared', '--enable-static',
        '--disable-udev',
    ]
)

simple_usbmodeswitch = AutotoolsProject(
    'https://github.com/felixhaedicke/simple_usbmodeswitch/releases/download/v1.0/simple_usbmodeswitch-1.0.tar.bz2',
    'http://s15356785.onlinehome-server.info/~felix/simple_usbmodeswitch/simple_usbmodeswitch-1.0.tar.bz2',
    '35e8a6ed8551ef419baf7310e54d6d1a81e18bf44e111b07d74285001f18e98d',
    'bin/simple_usbmodeswitch',
    ldflags='-pthread',
)

libtiff = AutotoolsProject(
    'http://download.osgeo.org/libtiff/tiff-4.0.8.tar.gz',
    'http://ftp.lfs-matrix.net/pub/blfs/conglomeration/tiff/tiff-4.0.8.tar.gz',
    '59d7a5a8ccd92059913f246877db95a2918e6c04fb9d43fd74e5c3390dac2910',
    'lib/libtiff.a',
    [
        '--disable-shared', '--enable-static',
        '--disable-largefile',
        '--disable-cxx',
        '--disable-ccitt',
        '--disable-packbits',
        '--disable-lzw',
        '--disable-thunder',
        '--disable-next',
        '--disable-logluv',
        '--disable-mdi',
        '--disable-pixarlog',
        '--disable-jpeg',
        '--disable-old-jpeg',
        '--disable-jbig',
        '--disable-lzma',
        '--disable-strip-chopping',
        '--disable-extrasample-as-alpha',
    ],
    patches=abspath('lib/libtiff/patches'),
    autogen=True,
)

libgeotiff = AutotoolsProject(
    'http://download.osgeo.org/geotiff/libgeotiff/libgeotiff-1.4.2.tar.gz',
    'https://fossies.org/linux/privat/libgeotiff-1.4.2.tar.gz',
    '96ab80e0d4eff7820579957245d844f8',
    'lib/libgeotiff.a',
    [
        '--disable-shared', '--enable-static',
        '--disable-doxygen-doc',
        '--disable-doxygen-dot',
        '--disable-doxygen-man',
        '--disable-doxygen-html',
    ],
    patches=abspath('lib/libgeotiff/patches'),
    autogen=True,
    libs='-lz',
)

sdl2 = SDL2Project(
    'http://www.libsdl.org/release/SDL2-2.0.8.tar.gz',
    'https://fossies.org/linux/misc/SDL2-2.0.8.tar.gz',
    'edc77c57308661d576e843344d8638e025a7818bff73f8fbfab09c3c5fd092ec',
    'lib/libSDL2.a',
    [
        '--disable-shared', '--enable-static',
    ],
    patches=abspath('lib/sdl2/patches'),
)

lua = LuaProject(
    'http://www.lua.org/ftp/lua-5.3.4.tar.gz',
    'https://github.com/lua/lua/releases/download/v5-3-4/lua-5.3.4.tar.gz',
    '79790cfd40e09ba796b01a571d4d63b52b1cd950',
    'lib/liblua.a',
    patches=abspath('lib/lua/patches'),
)

libsalsa = AutotoolsProject(
    'ftp://ftp.suse.com/pub/people/tiwai/salsa-lib/salsa-lib-0.1.6.tar.bz2',
    'http://vesta.informatik.rwth-aachen.de/ftp/pub/Linux/suse/people/tiwai/salsa-lib/salsa-lib-0.1.6.tar.bz2',
    '08a6481cdbf4c79e05a9cba3b6c48375',
    'lib/libsalsa.a',
    [
        '--disable-4bit',
        '--disable-user-elem',
        '--enable-shared=no',
        '--enable-tlv'
    ],
    patches=abspath('lib/salsa-lib/patches')
)<|MERGE_RESOLUTION|>--- conflicted
+++ resolved
@@ -108,17 +108,10 @@
     ],
 )
 
-<<<<<<< HEAD
 curl = CurlProject(
-    'http://curl.haxx.se/download/curl-7.59.0.tar.xz',
-    'https://github.com/curl/curl/releases/download/curl-7_59_0/curl-7.59.0.tar.xz',
-    'e44eaabdf916407585bf5c7939ff1161e6242b6b015d3f2f5b758b2a330461fc',
-=======
-curl = AutotoolsProject(
     'http://curl.haxx.se/download/curl-7.61.0.tar.xz',
     'https://github.com/curl/curl/releases/download/curl-7_61_0/curl-7.61.0.tar.xz',
     'ef6e55192d04713673b4409ccbcb4cb6cd723137d6e10ca45b0c593a454e1720',
->>>>>>> f61b8b6d
     'lib/libcurl.a',
     [
         '--disable-shared', '--enable-static',
@@ -152,17 +145,10 @@
     autogen=True,
 )
 
-<<<<<<< HEAD
 libpng = LibPNGProject(
-    'ftp://ftp.simplesystems.org/pub/libpng/png/src/libpng16/libpng-1.6.32.tar.xz',
-    'http://downloads.sourceforge.net/project/libpng/libpng16/1.6.32/libpng-1.6.32.tar.xz',
-    'c918c3113de74a692f0a1526ce881dc26067763eb3915c57ef3a0f7b6886f59b',
-=======
-libpng = AutotoolsProject(
     'ftp://ftp.simplesystems.org/pub/libpng/png/src/libpng16/libpng-1.6.34.tar.xz',
     'http://downloads.sourceforge.net/project/libpng/libpng16/1.6.34/libpng-1.6.34.tar.xz',
     '2f1e960d92ce3b3abd03d06dfec9637dfbd22febf107a536b44f7a47c60659f6',
->>>>>>> f61b8b6d
     'lib/libpng.a',
     [
         '--disable-shared', '--enable-static',
