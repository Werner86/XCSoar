/*
Copyright_License {

  XCSoar Glide Computer - http://www.xcsoar.org/
  Copyright (C) 2000-2011 The XCSoar Project
  A detailed list of copyright holders can be found in the file "AUTHORS".

  This program is free software; you can redistribute it and/or
  modify it under the terms of the GNU General Public License
  as published by the Free Software Foundation; either version 2
  of the License, or (at your option) any later version.

  This program is distributed in the hope that it will be useful,
  but WITHOUT ANY WARRANTY; without even the implied warranty of
  MERCHANTABILITY or FITNESS FOR A PARTICULAR PURPOSE.  See the
  GNU General Public License for more details.

  You should have received a copy of the GNU General Public License
  along with this program; if not, write to the Free Software
  Foundation, Inc., 59 Temple Place - Suite 330, Boston, MA  02111-1307, USA.
}
*/

#include "Logger/NMEALogger.hpp"
#include "IO/BatchTextWriter.hpp"
#include "LocalPath.hpp"
#include "NMEA/Info.hpp"
#include "Thread/Mutex.hpp"
#include "Interface.hpp"
#include "OS/FileUtil.hpp"

#include <windef.h> // for MAX_PATH
#include <stdio.h>

static Mutex RawLoggerMutex;
static BatchTextWriter *RawLoggerWriter;

bool EnableLogNMEA = false;

static bool
RawLoggerStart()
{
  if (RawLoggerWriter != NULL)
    return true;

  BrokenDateTime dt = XCSoarInterface::Basic().DateTime;
  assert(dt.Plausible());

  TCHAR name[64];
  _sntprintf(name, 64,
             _T("%04u-%02u-%02u_%02u-%02u.nmea"),
             dt.year, dt.month, dt.day,
             dt.hour, dt.minute);

  TCHAR path[MAX_PATH];
<<<<<<< HEAD
=======
  LocalPath(path, _T("logs"));
  Directory::Create(path);

>>>>>>> adcf908d
  LocalPath(path, _T("logs"), name);

  RawLoggerWriter = new BatchTextWriter(path, false);
  return RawLoggerWriter != NULL;
}

void
RawLoggerShutdown()
{
  delete RawLoggerWriter;
}

void
LogNMEA(const char *text)
{
  if (!EnableLogNMEA)
    return;

  ScopeLock protect(RawLoggerMutex);
  if (RawLoggerStart())
    RawLoggerWriter->writeln(text);
}<|MERGE_RESOLUTION|>--- conflicted
+++ resolved
@@ -53,12 +53,9 @@
              dt.hour, dt.minute);
 
   TCHAR path[MAX_PATH];
-<<<<<<< HEAD
-=======
   LocalPath(path, _T("logs"));
   Directory::Create(path);
 
->>>>>>> adcf908d
   LocalPath(path, _T("logs"), name);
 
   RawLoggerWriter = new BatchTextWriter(path, false);
