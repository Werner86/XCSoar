/*
Copyright_License {

  XCSoar Glide Computer - http://www.xcsoar.org/
  Copyright (C) 2000-2011 The XCSoar Project
  A detailed list of copyright holders can be found in the file "AUTHORS".

  This program is free software; you can redistribute it and/or
  modify it under the terms of the GNU General Public License
  as published by the Free Software Foundation; either version 2
  of the License, or (at your option) any later version.

  This program is distributed in the hope that it will be useful,
  but WITHOUT ANY WARRANTY; without even the implied warranty of
  MERCHANTABILITY or FITNESS FOR A PARTICULAR PURPOSE.  See the
  GNU General Public License for more details.

  You should have received a copy of the GNU General Public License
  along with this program; if not, write to the Free Software
  Foundation, Inc., 59 Temple Place - Suite 330, Boston, MA  02111-1307, USA.
}
*/

#ifndef XCSOAR_SCREEN_GDI_COLOR_HPP
#define XCSOAR_SCREEN_GDI_COLOR_HPP

#include "Compiler.h"

#include <windows.h>
#include <stdint.h>

/**
 * This class represents a color in the RGB color space.  This is used
 * for compile-time constant colors, or for colors loaded from the
 * configuration.
 */
struct Color {
  COLORREF value;

  /** Base Constructor (creates an undefined Color object) */
  Color() {}

  /**
   * Constructor (creates a Color object based on the given COLORREF)
   * @param c COLORREF (e.g. 0xFF6677)
   */
  explicit Color(COLORREF c) : value(c) {}
  /**
   * Constructor (creates a Color object based on the given color parts)
   * @param r Red part
   * @param g Green part
   * @param b Blue part
   */
  Color(uint8_t r, uint8_t g, uint8_t b) : value(RGB(r, g, b)) {}

  /**
   * Returns the red part of the color
   * @return The red part of the color (0-255)
   */
  gcc_pure
  uint8_t red() const
  {
    return GetRValue(value);
  }

  /**
   * Returns the green part of the color
   * @return The green part of the color (0-255)
   */
  gcc_pure
  uint8_t green() const
  {
    return GetGValue(value);
  }

  /**
   * Returns the blue part of the color
   * @return The blue part of the color (0-255)
   */
  gcc_pure
  uint8_t blue() const
  {
    return GetBValue(value);
  }

  Color
  &operator =(COLORREF c)
  {
    value = c;
    return *this;
  }

  operator COLORREF() const { return value; }

  /**
   * Returns the highlighted version of this color.
   */
  gcc_pure
  Color
  highlight() const
  {
    return Color((value + 0x00ffffff * 3) / 4);
  }

  static const Color WHITE, BLACK, GRAY, RED, GREEN, BLUE, YELLOW, CYAN,
<<<<<<< HEAD
    MAGENTA, LIGHT_GRAY, ORANGE;
=======
    MAGENTA, LIGHT_GRAY, DARK_GRAY;
>>>>>>> 7d4e8202
};

/**
 * Compares two colors
 * @param a Color 1
 * @param b Color 2
 * @return True if colors match, False otherwise
 */
static inline bool
operator ==(const Color a, const Color b)
{
  return a.value == b.value;
}

/**
 * Compares two colors (negative)
 * @param a Color 1
 * @param b Color 2
 * @return True if color do not match, False otherwise
 */
static inline bool
operator !=(const Color a, const Color b)
{
  return !(a == b);
}

/**
 * A hardware color on a specific Canvas.  A Canvas maps a Color
 * object into HWColor.  Depending on the platform, Color and
 * HWColor may be different, e.g. if the Canvas can not display 24
 * bit RGB colors.
 */
struct HWColor {
  COLORREF value;

  HWColor():value(0) {}
  explicit HWColor(COLORREF c):value(c) {}

  operator COLORREF() const { return value; }
};

#endif<|MERGE_RESOLUTION|>--- conflicted
+++ resolved
@@ -103,11 +103,7 @@
   }
 
   static const Color WHITE, BLACK, GRAY, RED, GREEN, BLUE, YELLOW, CYAN,
-<<<<<<< HEAD
-    MAGENTA, LIGHT_GRAY, ORANGE;
-=======
-    MAGENTA, LIGHT_GRAY, DARK_GRAY;
->>>>>>> 7d4e8202
+    MAGENTA, LIGHT_GRAY, DARK_GRAY, ORANGE;
 };
 
 /**
