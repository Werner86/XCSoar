--- conflicted
+++ resolved
@@ -23,15 +23,10 @@
 #include "SelfTimingKalmanFilter1d.hpp"
 #include "OS/Clock.hpp"
 
-<<<<<<< HEAD
+#include <algorithm>
+
 SelfTimingKalmanFilter1d::SelfTimingKalmanFilter1d(const double max_dt,
                                                    const double var_x_accel)
-=======
-#include <algorithm>
-
-SelfTimingKalmanFilter1d::SelfTimingKalmanFilter1d(const fixed max_dt,
-                                                   const fixed var_x_accel)
->>>>>>> 4761f8ad
     : filter_(var_x_accel), t_last_update_ms_(0) {
   SetMaxDt(max_dt);
 }
