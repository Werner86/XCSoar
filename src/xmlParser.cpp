/*
 ****************************************************************************
 * <P> XML.c - implementation file for basic XML parser written in ANSI C++
 * for portability. It works by using recursion and a node tree for breaking
 * down the elements of an XML document.  </P>
 *
 * @version     V1.08
 *
 * @author      Frank Vanden Berghen
 * based on original implementation by Martyn C Brown
 *
 * NOTE:
 *
 *   If you add "#define APPROXIMATE_PARSING", on the first line of this file
 *   the parser will see the following XML-stream:
 *     <data name="n1">
 *     <data name="n2">
 *     <data name="n3" />
 *   as equivalent to the following XML-stream:
 *     <data name="n1" />
 *     <data name="n2" />
 *     <data name="n3" />
 *   This can be useful for badly-formed XML-streams but prevent the use
 *   of the following XML-stream:
 *     <data name="n1">
 *        <data name="n2">
 *            <data name="n3" />
 *        </data>
 *     </data>
 *
 *
 * This library is free software; you can redistribute it and/or
 * modify it under the terms of the GNU Lesser General Public
 * License version 2.1 as published by the Free Software Foundation
 *
 * This library is distributed in the hope that it will be useful,
 * but WITHOUT ANY WARRANTY; without even the implied warranty of
 * MERCHANTABILITY or FITNESS FOR A PARTICULAR PURPOSE.  See the GNU
 * Lesser General Public License for more details.
 *
 * You should have received a copy of the GNU Lesser General Public
 * License along with this library; if not, write to the Free Software
 * Foundation, Inc., 59 Temple Place, Suite 330, Boston, MA  02111-1307  USA
 *
 ****************************************************************************
 */

#include "xmlParser.hpp"
#include "Compatibility/string.h"
#include "IO/TextWriter.hpp"
#include "IO/FileLineReader.hpp"
#include "Util/StringUtil.hpp"
#include "Util/tstring.hpp"

#include <assert.h>
#include <memory.h>
#include <stdio.h>
#include <stdlib.h>

bool XMLNode::GlobalError = false;

/** Enumeration used to decipher what type a token is. */
enum TokenTypeTag {
    eTokenText = 0,
    eTokenQuotedText,
    eTokenTagStart,         /* "<"            */
    eTokenTagEnd,           /* "</"           */
    eTokenCloseTag,         /* ">"            */
    eTokenEquals,           /* "="            */
    eTokenDeclaration,      /* "<?"           */
    eTokenShortHandClose,   /* "/>"           */
    eTokenError
};

#define INDENTCHAR '\t'

/** Main structure used for parsing XML. */
struct XML {
    const TCHAR *lpXML;
    unsigned nIndex;
    enum XMLError error;
    const TCHAR *lpEndTag;
    size_t cbEndTag;
    const TCHAR *lpNewElement;
    size_t cbNewElement;
    bool nFirst;
};

struct NextToken {
    const TCHAR *pStr;
};

/** Enumeration used when parsing attributes. */
enum Attrib {
    eAttribName = 0,
    eAttribEquals,
    eAttribValue
};

/**
 * Enumeration used when parsing elements to dictate whether we are
 * currently inside a tag.
 */
enum Status {
    eInsideTag = 0,
    eOutsideTag
};

XMLNode::XMLNodeData::~XMLNodeData()
{
  assert(ref_count == 0);

  free((void*)lpszName);
}

void
XMLNode::XMLNodeData::Ref()
{
  assert(ref_count > 0);

  ++ref_count;
}

void
XMLNode::XMLNodeData::Unref()
{
  assert(ref_count > 0);

  --ref_count;
  if (ref_count == 0)
    delete this;
}

static void
write_xml_string(TextWriter &writer, const TCHAR *source)
{
  while (*source) {
    switch (*source) {
    case '<':
      writer.write("&lt;");
      break;
    case '>':
      writer.write("&gt;");
      break;
    case '&':
      writer.write("&amp;");
      break;
    case '\'':
      writer.write("&apos;");
      break;
    case '"':
      writer.write("&quot;");
      break;
    default:
      writer.write(*source);
      break;
    }
    source++;
  }
}

/**
 * This function is the opposite of the function "toXMLString". It
 * decodes the escape sequences &amp;, &quot;, &apos;, &lt;, &gt; and
 * replace them by the characters &,",',<,>. This function is used
 * internally by the XML Parser. All the calls to the XML library will
 * always gives you back "decoded" strings.
 *
 * @param ss string
 * @param lo length of string
 * @return new allocated string converted from xml
 */
static TCHAR *
fromXMLString(const TCHAR *ss, size_t lo)
{
  assert(ss != NULL);

  const TCHAR *end = ss + lo;

  /* allocate a buffer with the size of the input string; we know for
     sure that this is enough, because resolving entities can only
     shrink the string, but never grows */
  TCHAR *d = (TCHAR *)malloc((lo + 1) * sizeof(*d));
  assert(d);
  TCHAR *result = d;
  while (ss < end && *ss) {
    if (*ss == _T('&')) {
      ss++;
      if (_tcsnicmp(ss, _T("lt;" ), 3) == 0) {
        *(d++) = _T('<' );
        ss += 3;
      } else if (_tcsnicmp(ss, _T("gt;" ), 3) == 0) {
        *(d++) = _T('>' );
        ss += 3;
      } else if (_tcsnicmp(ss, _T("amp;" ), 4) == 0) {
        *(d++) = _T('&' );
        ss += 4;
      } else if (_tcsnicmp(ss, _T("apos;"), 5) == 0) {
        *(d++) = _T('\'');
        ss += 5;
      } else if (_tcsnicmp(ss, _T("quot;"), 5) == 0) {
        *(d++) = _T('"' );
        ss += 5;
      } else if (*ss == '#') {
        /* number entity */

        ++ss;

        TCHAR *endptr;
        unsigned long i = _tcstoul(ss, &endptr, 10);
        if (endptr == ss || endptr >= end || *endptr != ';') {
          free(result);
          XMLNode::GlobalError = true;
          return NULL;
        }

        // XXX convert to UTF-8 if !_UNICODE
        TCHAR ch = (TCHAR)i;
        if (ch == 0)
          ch = ' ';

        *d++ = ch;
        ss = endptr + 1;
      } else {
        free(result);
        XMLNode::GlobalError = true;
        return NULL;
      }
    } else {
      *(d++) = *ss;
      ss++;
    }
  }
  *d = 0;

  /* shrink the memory allocation just in case we allocated too
     much */
  d = (TCHAR *)realloc(result, (d + 1 - result) * sizeof(*d));
  if (d != NULL)
    result = d;

  return result;
}

static bool
myTagCompare(const TCHAR *cclose, const TCHAR *copen)
{
  if (!cclose)
    return false;
  size_t l = _tcslen(cclose);
  if (_tcsnicmp(cclose, copen, l) != 0)
    return false;

  const TCHAR c = copen[l];
  if ((c == _T('\n')) ||
      (c == _T(' ')) ||
      (c == _T('\t')) ||
      (c == _T('\r')) ||
      (c == _T('/')) ||
      (c == _T('<')) ||
      (c == _T('>')) ||
      (c == _T('=')))
    return true;

  return false;
}

/**
 * Obtain the next character from the string.
 */
static inline TCHAR
getNextChar(XML *pXML)
{
  TCHAR ch = pXML->lpXML[pXML->nIndex];
  if (ch != 0)
    pXML->nIndex++;
  return ch;
}

/**
 * Find next non-white space character.
 */
static TCHAR
FindNonWhiteSpace(XML *pXML)
{
  assert(pXML);

    // Iterate through characters in the string until we find a NULL or a
  // non-white space character
  TCHAR ch;
  while ((ch = getNextChar(pXML)) != 0) {
    switch (ch) {
    // Ignore white space
    case _T('\n'):
    case _T(' '):
    case _T('\t'):
    case _T('\r'):
      continue;
    default:
      return ch;
    }
  }
  return 0;
}

/**
 * Find the next token in a string.
 *
 * @param pcbToken contains the number of characters that have been read
 */
static NextToken
GetNextToken(XML *pXML, size_t *pcbToken, enum TokenTypeTag *pType)
{
  NextToken result;
  const TCHAR *lpXML;
  TCHAR ch;
  TCHAR chTemp;
  size_t nSize;
  bool nFoundMatch;
  unsigned n;
  bool nIsText = false;

  // Find next non-white space character
  ch = FindNonWhiteSpace(pXML);
  if (gcc_unlikely(ch == 0)) {
    // If we failed to obtain a valid character
    *pcbToken = 0;
    *pType = eTokenError;
    result.pStr = NULL;
    return result;
  }

  // Cache the current string pointer
  lpXML = pXML->lpXML;
  result.pStr = &lpXML[pXML->nIndex - 1];
  chTemp = 0;

  switch (ch) {
    // Check for quotes
  case _T('\''):
  case _T('\"'):
    // Type of token
    *pType = eTokenQuotedText;
    chTemp = ch;
    n = pXML->nIndex;

    // Set the size
    nSize = 1;
    nFoundMatch = false;

    // Search through the string to find a matching quote
    while (((ch = getNextChar(pXML))) != 0) {
      nSize++;
      if (ch == chTemp) {
        nFoundMatch = true;
        break;
      }
      if (ch == _T('<'))
        break;
    }

    // If we failed to find a matching quote
    if (!nFoundMatch) {
      pXML->nIndex = n - 1;
      ch = getNextChar(pXML);
      nIsText = true;
      break;
    }

    //  4.02.2002
    if (FindNonWhiteSpace(pXML)) {
      pXML->nIndex--;
    }

    break;

    // Equals (used with attribute values)
  case _T('='):
    nSize = 1;
    *pType = eTokenEquals;
    break;

    // Close tag
  case _T('>'):
    nSize = 1;
    *pType = eTokenCloseTag;
    break;

    // Check for tag start and tag end
  case _T('<'):

    // Peek at the next character to see if we have an end tag '</',
    // or an xml declaration '<?'
    chTemp = pXML->lpXML[pXML->nIndex];

    // If we have a tag end...
    if (chTemp == _T('/')) {
      // Set the type and ensure we point at the next character
      getNextChar(pXML);
      *pType = eTokenTagEnd;
      nSize = 2;
    }

    // If we have an XML declaration tag
    else if (chTemp == _T('?')) {

      // Set the type and ensure we point at the next character
      getNextChar(pXML);
      *pType = eTokenDeclaration;
      nSize = 2;
    }

    // Otherwise we must have a start tag
    else {
      *pType = eTokenTagStart;
      nSize = 1;
    }
    break;

    // Check to see if we have a short hand type end tag ('/>').
  case _T('/'):

    // Peek at the next character to see if we have a short end tag '/>'
    chTemp = pXML->lpXML[pXML->nIndex];

    // If we have a short hand end tag...
    if (chTemp == _T('>')) {
      // Set the type and ensure we point at the next character
      getNextChar(pXML);
      *pType = eTokenShortHandClose;
      nSize = 2;
      break;
    }

    // If we haven't found a short hand closing tag then drop into the
    // text process

    // Other characters
  default:
    nIsText = true;
  }

  // If this is a TEXT node
  if (nIsText) {
    // Indicate we are dealing with text
    *pType = eTokenText;
    nSize = 1;
    bool nExit = false;

    while (!nExit && ((ch = getNextChar(pXML)) != 0)) {
      switch (ch) {
        // Break when we find white space
      case _T('\n'):
      case _T(' '):
      case _T('\t'):
      case _T('\r'):
        nExit = true;
      break;

      // If we find a slash then this maybe text or a short hand end tag.
      case _T('/'):

        // Peek at the next character to see it we have short hand end tag
        chTemp = pXML->lpXML[pXML->nIndex];

        // If we found a short hand end tag then we need to exit the loop
        if (chTemp == _T('>')) {
          pXML->nIndex--; //  03.02.2002
          nExit = true;
        } else {
          nSize++;
        }
        break;

        // Break when we find a terminator and decrement the index and
        // column count so that we are pointing at the right character
        // the next time we are called.
      case _T('<'):
      case _T('>'):
      case _T('='):
        pXML->nIndex--;
      nExit = true;
      break;

      case 0:
        nExit = true;
        break;

      default:
        nSize++;
      }
    }
  }
  *pcbToken = nSize;

  return result;
}

const TCHAR *
XMLNode::getError(XMLError error)
{
  switch (error) {
  case eXMLErrorNone:
    return _T("No error");
  case eXMLErrorEmpty:
    return _T("No XML data");
  case eXMLErrorFirstNotStartTag:
    return _T("First token not start tag");
  case eXMLErrorMissingTagName:
    return _T("Missing start tag name");
  case eXMLErrorMissingEndTagName:
    return _T("Missing end tag name");
  case eXMLErrorNoMatchingQuote:
    return _T("Unmatched quote");
  case eXMLErrorUnmatchedEndTag:
    return _T("Unmatched end tag");
  case eXMLErrorUnexpectedToken:
    return _T("Unexpected token found");
  case eXMLErrorInvalidTag:
    return _T("Invalid tag found");
  case eXMLErrorNoElements:
    return _T("No elements found");
  case eXMLErrorFileNotFound:
    return _T("File not found");
  }

  return _T("Unknown");
}


XMLNode
XMLNode::createRoot(const TCHAR *lpszName)
{
  return XMLNode(lpszName, false);
}

XMLNode::XMLNode(const TCHAR *lpszName, bool isDeclaration)
  :d(new XMLNodeData(lpszName, isDeclaration))
{
  assert(d);
}

XMLNode &
XMLNode::AddChild(const TCHAR *lpszName, bool isDeclaration)
{
  assert(lpszName != NULL);

  d->pChild.push_back(XMLNode(lpszName, isDeclaration));
  return d->pChild.back();
}

void
XMLNode::AddAttribute(TCHAR *lpszName, TCHAR *lpszValuev)
{
  assert(lpszName != NULL);

  d->AddAttribute(lpszName, lpszValuev);
}

void
XMLNode::AddText(const TCHAR *lpszValue)
{
  assert(lpszValue != NULL);

  d->text.append(lpszValue);
}

void
XMLNode::AddText(const TCHAR *text, size_t length)
{
  assert(text != NULL);

  d->text.append(text, length);
}

/**
 * Trim the end of the text to remove white space characters.
 */
static void
FindEndOfText(const TCHAR *lpszToken, size_t *pcbText)
{
  assert(lpszToken);
  assert(pcbText);

  size_t cbText = (*pcbText) - 1;
  while (1) {
    TCHAR ch = lpszToken[cbText];
    switch (ch) {
    case _T('\r'):
    case _T('\n'):
    case _T('\t'):
    case _T(' '):
      cbText--;
      break;
    default:
      *pcbText = cbText + 1;
      return;
    }
  }
}


/**
 * Duplicate (copy in a new allocated buffer) the source string.
 */
static TCHAR *
stringDup(const TCHAR *lpszData, size_t cbData)
{
  assert(lpszData != NULL);

  TCHAR *lpszNew = (TCHAR *)malloc((cbData + 1) * sizeof(TCHAR));
  assert(lpszNew);
  if (lpszNew) {
    memcpy(lpszNew, lpszData, (cbData) * sizeof(TCHAR));
    lpszNew[cbData] = (TCHAR)NULL;
  }
  return lpszNew;
}

/**
 * Recursively parse an XML element.
 */
bool
XMLNode::ParseXMLElement(XML *pXML)
{
  const TCHAR *lpszTemp = NULL;
  size_t cbTemp;
  unsigned nDeclaration;
  const TCHAR *lpszText = NULL;
  XMLNode pNew;
  enum Status status; // inside or outside a tag
  enum Attrib attrib = eAttribName;

  assert(pXML);

  // If this is the first call to the function
  if (pXML->nFirst) {
    // Assume we are outside of a tag definition
    pXML->nFirst = false;
    status = eOutsideTag;
  } else {
    // If this is not the first call then we should only be called when inside a tag.
    status = eInsideTag;
  }

  // Iterate through the tokens in the document
  while (true) {
    // Obtain the next token
    size_t cbToken;
    enum TokenTypeTag type;
    NextToken token = GetNextToken(pXML, &cbToken, &type);
    if (gcc_unlikely(type == eTokenError))
      return false;

    // Check the current status
    switch (status) {
      // If we are outside of a tag definition
    case eOutsideTag:

      // Check what type of token we obtained
      switch (type) {
        // If we have found text or quoted text
      case eTokenText:
      case eTokenQuotedText:
      case eTokenEquals:
        if (!lpszText)
          lpszText = token.pStr;

        break;

        // If we found a start tag '<' and declarations '<?'
      case eTokenTagStart:
      case eTokenDeclaration:
        // Cache whether this new element is a declaration or not
        nDeclaration = type == eTokenDeclaration;

        // If we have node text then add this to the element
        if (lpszText) {
          cbTemp = token.pStr - lpszText;
          FindEndOfText(lpszText, &cbTemp);
          AddText(lpszText, cbTemp);
          lpszText = NULL;
        }

        // Find the name of the tag
        token = GetNextToken(pXML, &cbToken, &type);

        // Return an error if we couldn't obtain the next token or
        // it wasnt text
        if (type != eTokenText) {
          pXML->error = eXMLErrorMissingTagName;
          return false;
        }

        // If we found a new element which is the same as this
        // element then we need to pass this back to the caller..

#ifdef APPROXIMATE_PARSING
        if (d->lpszName && myTagCompare(d->lpszName, token.pStr)) {
          // Indicate to the caller that it needs to create a
          // new element.
          pXML->lpNewElement = token.pStr;
          pXML->cbNewElement = cbToken;
          return true;
        }
#endif

        // If the name of the new element differs from the name of
        // the current element we need to add the new element to
        // the current one and recurse
        pNew = AddChild(stringDup(token.pStr, cbToken), nDeclaration);

        while (true) {
          // Callself to process the new node.  If we return
          // FALSE this means we dont have any more
          // processing to do...

          if (!pNew.ParseXMLElement(pXML)) {
            return false;
          } else {
            // If the call to recurse this function
            // evented in a end tag specified in XML then
            // we need to unwind the calls to this
            // function until we find the appropriate node
            // (the element name and end tag name must
            // match)
            if (pXML->cbEndTag) {
              // If we are back at the root node then we
              // have an unmatched end tag
              if (!d->lpszName) {
                pXML->error = eXMLErrorUnmatchedEndTag;
                return false;
              }

              // If the end tag matches the name of this
              // element then we only need to unwind
              // once more...

              if (myTagCompare(d->lpszName, pXML->lpEndTag)) {
                pXML->cbEndTag = 0;
              }

              return true;
            } else if (pXML->cbNewElement) {
              // If the call indicated a new element is to
              // be created on THIS element.

              // If the name of this element matches the
              // name of the element we need to create
              // then we need to return to the caller
              // and let it process the element.

              if (myTagCompare(d->lpszName, pXML->lpNewElement))
                return true;

              // Add the new element and recurse
              pNew = AddChild(stringDup(pXML->lpNewElement,
                                        pXML->cbNewElement), false);
              pXML->cbNewElement = 0;
            } else {
              // If we didn't have a new element to create
              break;
            }
          }
        }
        break;

        // If we found an end tag
      case eTokenTagEnd:

        // If we have node text then add this to the element
        if (lpszText) {
          cbTemp = token.pStr - lpszText;
          FindEndOfText(lpszText, &cbTemp);
          TCHAR *text = fromXMLString(lpszText, cbTemp);
          if (text == NULL) {
            pXML->error = eXMLErrorUnexpectedToken;
            return false;
          }

          AddText(text);
          free(text);
          lpszText = NULL;
        }

        // Find the name of the end tag
        token = GetNextToken(pXML, &cbTemp, &type);

        // The end tag should be text
        if (type != eTokenText) {
          pXML->error = eXMLErrorMissingEndTagName;
          return false;
        }
        lpszTemp = token.pStr;

        // After the end tag we should find a closing tag
        token = GetNextToken(pXML, &cbToken, &type);
        if (type != eTokenCloseTag) {
          pXML->error = eXMLErrorMissingEndTagName;
          return false;
        }

        // We need to return to the previous caller.  If the name
        // of the tag cannot be found we need to keep returning to
        // caller until we find a match
        if (!myTagCompare(d->lpszName, lpszTemp)) {
          pXML->lpEndTag = lpszTemp;
          pXML->cbEndTag = cbTemp;
        }

        // Return to the caller
        return true;

        // Errors...
      case eTokenCloseTag: /* '>'         */
      case eTokenShortHandClose: /* '/>'        */
        pXML->error = eXMLErrorUnexpectedToken;
        return false;
      default:
        break;
      }
      break;

      // If we are inside a tag definition we need to search for attributes
    case eInsideTag:
      // Check what part of the attribute (name, equals, value) we
      // are looking for.
      switch (attrib) {
        // If we are looking for a new attribute
      case eAttribName:
        // Check what the current token type is
        switch (type) {
          // If the current type is text...
          // Eg.  'attribute'
        case eTokenText:
          // Cache the token then indicate that we are next to
          // look for the equals
          lpszTemp = token.pStr;
          cbTemp = cbToken;
          attrib = eAttribEquals;
          break;

          // If we found a closing tag...
          // Eg.  '>'
        case eTokenCloseTag:
          // We are now outside the tag
          status = eOutsideTag;
          break;

          // If we found a short hand '/>' closing tag then we can
          // return to the caller
        case eTokenShortHandClose:
          return true;

          // Errors...
        case eTokenQuotedText: /* '"SomeText"'   */
        case eTokenTagStart: /* '<'            */
        case eTokenTagEnd: /* '</'           */
        case eTokenEquals: /* '='            */
        case eTokenDeclaration: /* '<?'           */
          pXML->error = eXMLErrorUnexpectedToken;
          return false;
        default:
          break;
        }
        break;

        // If we are looking for an equals
      case eAttribEquals:
        // Check what the current token type is
        switch (type) {
          // If the current type is text...
          // Eg.  'Attribute AnotherAttribute'
        case eTokenText:
          // Add the unvalued attribute to the list
          AddAttribute(stringDup(lpszTemp, cbTemp), NULL);
          // Cache the token then indicate.  We are next to
          // look for the equals attribute
          lpszTemp = token.pStr;
          cbTemp = cbToken;
          break;

          // If we found a closing tag 'Attribute >' or a short hand
          // closing tag 'Attribute />'
        case eTokenShortHandClose:
        case eTokenCloseTag:
          // If we are a declaration element '<?' then we need
          // to remove extra closing '?' if it exists
          if (d->isDeclaration && (lpszTemp[cbTemp - 1]) == _T('?'))
            cbTemp--;

          if (cbTemp)
            // Add the unvalued attribute to the list
            AddAttribute(stringDup(lpszTemp, cbTemp), NULL);

          // If this is the end of the tag then return to the caller
          if (type == eTokenShortHandClose)
            return true;

          // We are now outside the tag
          status = eOutsideTag;
          break;

          // If we found the equals token...
          // Eg.  'Attribute ='
        case eTokenEquals:
          // Indicate that we next need to search for the value
          // for the attribute
          attrib = eAttribValue;
          break;

          // Errors...
        case eTokenQuotedText: /* 'Attribute "InvalidAttr"'*/
        case eTokenTagStart: /* 'Attribute <'            */
        case eTokenTagEnd: /* 'Attribute </'           */
        case eTokenDeclaration: /* 'Attribute <?'           */
          pXML->error = eXMLErrorUnexpectedToken;
          return false;
        default:
          break;
        }
        break;

        // If we are looking for an attribute value
      case eAttribValue:
        // Check what the current token type is
        switch (type) {
          // If the current type is text or quoted text...
          // Eg.  'Attribute = "Value"' or 'Attribute = Value' or
          // 'Attribute = 'Value''.
        case eTokenText:
        case eTokenQuotedText:
          // If we are a declaration element '<?' then we need
          // to remove extra closing '?' if it exists
          if (d->isDeclaration && (token.pStr[cbToken - 1]) == _T('?')) {
            cbToken--;
          }

          if (cbTemp) {
            // Add the valued attribute to the list
            if (type == eTokenQuotedText) {
              token.pStr++;
              cbToken -= 2;
            }
            AddAttribute(stringDup(lpszTemp, cbTemp), fromXMLString(
                                                                    token.pStr, cbToken));
          }

          // Indicate we are searching for a new attribute
          attrib = eAttribName;
          break;

          // Errors...
        case eTokenTagStart: /* 'Attr = <'          */
        case eTokenTagEnd: /* 'Attr = </'         */
        case eTokenCloseTag: /* 'Attr = >'          */
        case eTokenShortHandClose: /* "Attr = />"         */
        case eTokenEquals: /* 'Attr = ='          */
        case eTokenDeclaration: /* 'Attr = <?'         */
          pXML->error = eXMLErrorUnexpectedToken;
          return false;
        default:
          break;
        }
      }
    }
  }
}

/**
 * Count the number of lines and columns in an XML string.
 */
static void
CountLinesAndColumns(const TCHAR *lpXML, size_t nUpto, XMLResults *pResults)
{
  assert(lpXML);
  assert(pResults);

  pResults->nLine = 1;
  pResults->nColumn = 1;
  for (size_t n = 0; n < nUpto; n++) {
    TCHAR ch = lpXML[n];
    assert(ch);
    if (ch == _T('\n')) {
      pResults->nLine++;
      pResults->nColumn = 1;
    } else
      pResults->nColumn++;
  }
}

/**
 * Parses the given XML String (lpszXML) and returns the main XMLNode
 * @param lpszXML XML String
 * @param tag (?)
 * @param pResults XMLResult object to write in on error or success
 * @return The main XMLNode or empty XMLNode on error
 */
XMLNode *
XMLNode::parseString(const TCHAR *lpszXML, XMLResults *pResults)
{
  // If String is empty
  if (!lpszXML) {
    // If XMLResults object exists
    if (pResults) {
      // -> Save the error type
      pResults->error = eXMLErrorNoElements;
      pResults->nLine = 0;
      pResults->nColumn = 0;
    }

    // -> Return empty XMLNode
    return NULL;
  }

  enum XMLError error;
  XMLNode xnode(NULL, false);
  struct XML xml = { NULL, 0, eXMLErrorNone, NULL, 0, NULL, 0, true, };

  xml.lpXML = lpszXML;

  // Fill the XMLNode xnode with the parsed data of xml
  // note: xnode is now the document node, not the main XMLNode
  xnode.ParseXMLElement(&xml);
  error = xml.error;

  // If the document node does not have childnodes
  const XMLNode *child = xnode.GetFirstChild();
  if (child == NULL) {
    // If XMLResults object exists
    if (pResults) {
      // -> Save the error type
      pResults->error = eXMLErrorNoElements;
      pResults->nLine = 0;
      pResults->nColumn = 0;
    }

    // -> Return empty XMLNode
    return NULL;
  } else {
    // Set the document's first childnode as new main node
    xnode = XMLNode(*child);
  }

  // If the new main node is the xml declaration
  // -> try to take the first childnode again
  if (xnode.isDeclaration()) {
    // If the declaration does not have childnodes
    child = xnode.GetFirstChild();
    if (child == NULL) {
      // If XMLResults object exists
      if (pResults) {
        // -> Save the error type
        pResults->error = eXMLErrorNoElements;
        pResults->nLine = 0;
        pResults->nColumn = 0;
      }

      // -> Return empty XMLNode
      return NULL;
    } else {
      // Set the declaration's first childnode as new main node
      xnode = XMLNode(*child);
    }
  }

  // If an XMLResults object exists
  // -> save the result (error/success)
  if (pResults) {
    pResults->error = error;

    // If we have an error
    if (error != eXMLErrorNone) {
      // Find which line and column it starts on and
      // save it in the XMLResults object
      CountLinesAndColumns(xml.lpXML, xml.nIndex, pResults);
    }
  }

  // If error occurred -> set node to empty
  if (error != eXMLErrorNone)
    return NULL;

  // Return the node (empty, main or child of main that equals tag)
  return new XMLNode(xnode);
}

static bool
read_text_file(const char *path, tstring &buffer)
{
  /* auto-detect the character encoding, to be able to parse XCSoar
     6.0 task files */
  FileLineReader reader(path, ConvertLineReader::AUTO);
  if (reader.error())
    return false;

  long size = reader.size();
  if (size > 65536)
    return false;
  else if (size < 0)
    size = 4096;

  buffer.reserve(size);

  const TCHAR *line;
  while ((line = reader.read()) != NULL) {
    if (buffer.length() > 65536)
      /* too long */
      return false;

    buffer.append(line);
    buffer.append(_T("\n"));
  }

  return true;
}

/**
* Opens the file given by the filepath in lpszXML and returns the main node.
* (Includes error handling)
 * @param filename Filepath to the XML file to parse
 * @param tag (?)
 * @param pResults Pointer to the XMLResults object to fill on error or success
 * @return The main XMLNode or an empty node on error
 */
XMLNode *
XMLNode::parseFile(const char *filename, XMLResults *pResults)
{
  // Open the file for reading
  tstring buffer;

  // If file can't be read
  if (!read_text_file(filename, buffer)) {
    // If XMLResults object exists
    if (pResults) {
      // -> Save the error type into it
      pResults->error = eXMLErrorFileNotFound;
      pResults->nLine = 0;
      pResults->nColumn = 0;
    }

    // -> Return empty XMLNode
    return NULL;
  }

  // Parse the string and get the main XMLNode
  return parseString(buffer.c_str(), pResults);
}

/**
 * Opens the file given by the filepath in lpszXML and returns the main node.
 * (Includes error handling)
 * @param lpszXML Filepath to the XML file to parse
 * @param tag (?)
 * @return The main XMLNode
 */
XMLNode *
XMLNode::openFileHelper(const char *lpszXML)
{
  XMLResults pResults;
  XMLNode::GlobalError = false;

  // Parse the file and get the main XMLNode
  XMLNode *xnode = XMLNode::parseFile(lpszXML, &pResults);

  // If error appeared
  if (pResults.error != eXMLErrorNone) {

    // In debug mode -> Log error to stdout
#ifdef DUMP_XML_ERRORS
    printf("XML Parsing error inside file '%s'.\n"
#ifdef _UNICODE
           "Error: %S\n"
#else
           "Error: %s\n"
#endif
           "At line %u, column %u.\n", lpszXML,
           XMLNode::getError(pResults.error), pResults.nLine, pResults.nColumn);
#endif

    // Remember Error
    XMLNode::GlobalError = true;
  }

  // Return the parsed node or empty node on error
  return xnode;
}

<<<<<<< HEAD
=======
XMLNodeContents
XMLNode::enumContents(unsigned i) const
{
  XMLNodeContents c;
  if (!d) {
    c.type = eNodeNULL;
    return c;
  }
  c.type = (XMLElementType)(d->pOrder[i] & 3);
  i = (d->pOrder[i]) >> 2;
  switch (c.type) {
  case eNodeChild:
    c.child = d->pChild[i];
    break;
  case eNodeAttribute:
    c.attrib = d->pAttribute[i];
    break;
  case eNodeText:
    c.text = d->pText[i];
    break;
  default:
    break;
  }
  return c;
}

const void *
XMLNode::enumContent(const XMLNodeData *pEntry, unsigned i,
                     XMLElementType *nodeType)
{
  XMLElementType j = (XMLElementType)(pEntry->pOrder[i] & 3);
  *nodeType = j;
  i = (pEntry->pOrder[i]) >> 2;
  switch (j) {
  case eNodeChild:
    return pEntry->pChild[i].d;
  case eNodeAttribute:
    return pEntry->pAttribute + i;
  case eNodeText:
    return (const void *)(pEntry->pText[i]);
  default:
    break;
  }
  return NULL;
}

unsigned
XMLNode::nElement(const XMLNodeData *pEntry)
{
  return pEntry->nChild + pEntry->nText + pEntry->nAttribute;
}

static inline void
charmemset(TCHAR *dest, TCHAR c, size_t l)
{
  while (l--)
    *(dest++) = c;
}

>>>>>>> a5c4a305
static void
write_indent(TextWriter &writer, unsigned n)
{
  while (n-- > 0)
    writer.write(INDENTCHAR);
}

void
XMLNode::serialiseR(const XMLNodeData *pEntry, TextWriter &writer, int nFormat)
{
  unsigned cb;
  int nChildFormat = -1;
  bool bHasChildren = false;

  assert(pEntry);

  // If the element has no name then assume this is the head node.
  if (!string_is_empty(pEntry->lpszName)) {
    // "<elementname "
    cb = nFormat == -1 ? 0 : nFormat;

    write_indent(writer, cb);
    writer.write('<');
    if (pEntry->isDeclaration)
      writer.write('?');
    writer.write(pEntry->lpszName);

    // Enumerate attributes and add them to the string
    for (auto i = pEntry->pAttribute.begin(), end = pEntry->pAttribute.end();
         i != end; ++i) {
      const XMLNodeData::Attribute *pAttr = &*i;
      writer.write(' ');
      writer.write(pAttr->lpszName);
      writer.write('=');
      writer.write('"');
      if (pAttr->lpszValue != NULL)
        write_xml_string(writer, pAttr->lpszValue);
      writer.write('"');
      pAttr++;
    }

    bHasChildren = pEntry->HasChildren();
    if (pEntry->isDeclaration) {
      writer.write('?');
      writer.write('>');
      if (nFormat != -1)
        writer.newline();
    } else
    // If there are child nodes we need to terminate the start tag
    if (bHasChildren) {
      writer.write('>');
      if (nFormat != -1)
        writer.newline();
    }
  }

  // Calculate the child format for when we recurse.  This is used to
  // determine the number of spaces used for prefixes.
  if (nFormat != -1) {
    if (!string_is_empty(pEntry->lpszName))
      nChildFormat = nFormat + 1;
    else
      nChildFormat = nFormat;
  }

  /* write the child elements */
  for (auto i = pEntry->begin(), end = pEntry->end(); i != end; ++i)
    serialiseR(i->d, writer, nChildFormat);

  /* write the text */
  if (!pEntry->text.empty()) {
    if (nFormat != -1) {
      write_indent(writer, nFormat + 1);
      write_xml_string(writer, pEntry->text.c_str());
      writer.newline();
    } else {
      write_xml_string(writer, pEntry->text.c_str());
    }
  }

  if (!string_is_empty(pEntry->lpszName) && !pEntry->isDeclaration) {
    // If we have child entries we need to use long XML notation for
    // closing the element - "<elementname>blah blah blah</elementname>"
    if (bHasChildren) {
      // "</elementname>\0"
      if (nFormat != -1)
        write_indent(writer, nFormat);

      writer.write("</");
      writer.write(pEntry->lpszName);

      writer.write('>');
    } else {
      // If there are no children we can use shorthand XML notation -
      // "<elementname/>"
      // "/>\0"
      writer.write("/>");
    }

    if (nFormat != -1)
      writer.newline();
  }
}

void
XMLNode::serialise(TextWriter &writer, int nFormat) const
{
  nFormat = nFormat ? 0 : -1;
  serialiseR(d, writer, nFormat);
}

XMLNode::~XMLNode()
{
  destroyCurrentBuffer(d);
}

void
XMLNode::destroyCurrentBuffer(XMLNodeData *d)
{
  if (!d)
    return;

<<<<<<< HEAD
  d->Unref();
=======
  (d->ref_count)--;

  if (d->ref_count == 0) {
    unsigned i = 0;

    if (d->pParent) {
      XMLNode *pa = d->pParent->d->pChild;
      while (((void*)(pa[i].d)) != ((void*)d))
        i++;
      d->pParent->d->nChild--;
      memmove(pa + i, pa + i + 1, (d->pParent->d->nChild - i) * sizeof(XMLNode));
      removeOrderElement(d->pParent->d, eNodeChild, i);
    }

    for (i = 0; i < d->nChild; i++) {
      d->pChild[i].d->pParent = NULL;
      destroyCurrentBuffer(d->pChild[i].d);
    }
    free(d->pChild);
    for (i = 0; i < d->nText; i++)
      free((void *)const_cast<TCHAR *>(d->pText[i]));
    free(d->pText);
    for (i = 0; i < d->nAttribute; i++) {
      free((void*)const_cast<TCHAR *>(d->pAttribute[i].lpszName));
      if (d->pAttribute[i].lpszValue)
        free((void*)const_cast<TCHAR *>(d->pAttribute[i].lpszValue));
    }
    free(d->pAttribute);
    free(d->pOrder);
    free((void*)const_cast<TCHAR *>(d->lpszName));
    free(d);
  }
>>>>>>> a5c4a305
}

XMLNode&
XMLNode::operator=(const XMLNode& A)
{
  if (this != &A) {
    destroyCurrentBuffer(d);
    d = A.d;
    if (d)
      d->Ref();
  }
  return *this;
}

XMLNode::XMLNode(const XMLNode &A)
{
  d = A.d;
  if (d)
    d->Ref();
}

const XMLNode *
XMLNode::getChildNode(const TCHAR *name) const
{
  if (!d)
    return NULL;

  for (auto i = d->begin(), end = d->end(); i != end; ++i) {
    const XMLNode &node = *i;
    if (_tcsicmp(node.d->lpszName, name) == 0)
      return &node;
  }

  return NULL;
}

const TCHAR *
XMLNode::getAttribute(const TCHAR *lpszAttrib) const
{
  if (!d)
    return NULL;

  for (auto i = d->pAttribute.begin(), end = d->pAttribute.end();
       i != end; ++i)
    if (_tcsicmp(i->lpszName, lpszAttrib) == 0)
      return i->lpszValue;

  return NULL;
}<|MERGE_RESOLUTION|>--- conflicted
+++ resolved
@@ -110,7 +110,7 @@
 {
   assert(ref_count == 0);
 
-  free((void*)lpszName);
+  free((void*)const_cast<TCHAR *>(lpszName));
 }
 
 void
@@ -1186,68 +1186,6 @@
   return xnode;
 }
 
-<<<<<<< HEAD
-=======
-XMLNodeContents
-XMLNode::enumContents(unsigned i) const
-{
-  XMLNodeContents c;
-  if (!d) {
-    c.type = eNodeNULL;
-    return c;
-  }
-  c.type = (XMLElementType)(d->pOrder[i] & 3);
-  i = (d->pOrder[i]) >> 2;
-  switch (c.type) {
-  case eNodeChild:
-    c.child = d->pChild[i];
-    break;
-  case eNodeAttribute:
-    c.attrib = d->pAttribute[i];
-    break;
-  case eNodeText:
-    c.text = d->pText[i];
-    break;
-  default:
-    break;
-  }
-  return c;
-}
-
-const void *
-XMLNode::enumContent(const XMLNodeData *pEntry, unsigned i,
-                     XMLElementType *nodeType)
-{
-  XMLElementType j = (XMLElementType)(pEntry->pOrder[i] & 3);
-  *nodeType = j;
-  i = (pEntry->pOrder[i]) >> 2;
-  switch (j) {
-  case eNodeChild:
-    return pEntry->pChild[i].d;
-  case eNodeAttribute:
-    return pEntry->pAttribute + i;
-  case eNodeText:
-    return (const void *)(pEntry->pText[i]);
-  default:
-    break;
-  }
-  return NULL;
-}
-
-unsigned
-XMLNode::nElement(const XMLNodeData *pEntry)
-{
-  return pEntry->nChild + pEntry->nText + pEntry->nAttribute;
-}
-
-static inline void
-charmemset(TCHAR *dest, TCHAR c, size_t l)
-{
-  while (l--)
-    *(dest++) = c;
-}
-
->>>>>>> a5c4a305
 static void
 write_indent(TextWriter &writer, unsigned n)
 {
@@ -1370,42 +1308,7 @@
   if (!d)
     return;
 
-<<<<<<< HEAD
   d->Unref();
-=======
-  (d->ref_count)--;
-
-  if (d->ref_count == 0) {
-    unsigned i = 0;
-
-    if (d->pParent) {
-      XMLNode *pa = d->pParent->d->pChild;
-      while (((void*)(pa[i].d)) != ((void*)d))
-        i++;
-      d->pParent->d->nChild--;
-      memmove(pa + i, pa + i + 1, (d->pParent->d->nChild - i) * sizeof(XMLNode));
-      removeOrderElement(d->pParent->d, eNodeChild, i);
-    }
-
-    for (i = 0; i < d->nChild; i++) {
-      d->pChild[i].d->pParent = NULL;
-      destroyCurrentBuffer(d->pChild[i].d);
-    }
-    free(d->pChild);
-    for (i = 0; i < d->nText; i++)
-      free((void *)const_cast<TCHAR *>(d->pText[i]));
-    free(d->pText);
-    for (i = 0; i < d->nAttribute; i++) {
-      free((void*)const_cast<TCHAR *>(d->pAttribute[i].lpszName));
-      if (d->pAttribute[i].lpszValue)
-        free((void*)const_cast<TCHAR *>(d->pAttribute[i].lpszValue));
-    }
-    free(d->pAttribute);
-    free(d->pOrder);
-    free((void*)const_cast<TCHAR *>(d->lpszName));
-    free(d);
-  }
->>>>>>> a5c4a305
 }
 
 XMLNode&
