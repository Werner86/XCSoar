/* Copyright_License {

  XCSoar Glide Computer - http://www.xcsoar.org/
  Copyright (C) 2000, 2001, 2002, 2003, 2004, 2005, 2006, 2007, 2008, 2009

	M Roberts (original release)
	Robin Birch <robinb@ruffnready.co.uk>
	Samuel Gisiger <samuel.gisiger@triadis.ch>
	Jeff Goodenough <jeff@enborne.f2s.com>
	Alastair Harrison <aharrison@magic.force9.co.uk>
	Scott Penrose <scottp@dd.com.au>
	John Wharington <jwharington@gmail.com>
	Lars H <lars_hn@hotmail.com>
	Rob Dunning <rob@raspberryridgesheepfarm.com>
	Russell King <rmk@arm.linux.org.uk>
	Paolo Ventafridda <coolwind@email.it>
	Tobias Lohner <tobias@lohner-net.de>
	Mirek Jezek <mjezek@ipplc.cz>
	Max Kellermann <max@duempel.org>
	Tobias Bieniek <tobias.bieniek@gmx.de>

  This program is free software; you can redistribute it and/or
  modify it under the terms of the GNU General Public License
  as published by the Free Software Foundation; either version 2
  of the License, or (at your option) any later version.

  This program is distributed in the hope that it will be useful,
  but WITHOUT ANY WARRANTY; without even the implied warranty of
  MERCHANTABILITY or FITNESS FOR A PARTICULAR PURPOSE.  See the
  GNU General Public License for more details.

  You should have received a copy of the GNU General Public License
  along with this program; if not, write to the Free Software
  Foundation, Inc., 59 Temple Place - Suite 330, Boston, MA  02111-1307, USA.
}
 */
#ifndef TRACE_HPP
#define TRACE_HPP

#include "Util/NonCopyable.hpp"
#include <kdtree++/kdtree.hpp>
#include "Navigation/TracePoint.hpp"
#include "Navigation/TaskProjection.hpp"
#include <set>

class AIRCRAFT_STATE;

typedef std::set<TracePoint, TracePoint::time_sort> TracePointSet;

/**
 * Container for traces using kd-tree representation internally for fast 
 * geospatial lookups.
 */
class Trace: private NonCopyable 
{
public:
  /**
   * Constructor.  Task projection is updated after first call to append().
   *
   */
  Trace();

  /**
   * Add trace to internal store.  Call optimise() periodically
   * to balance tree for faster queries
   *
   * @param state Aircraft state to log point for
   */
  void append(const AIRCRAFT_STATE& state);

  /**
   * Optimise the internal search tree after adding/removing elements.
   */
  void optimise();

  /**
   * Clear the trace store
   *
   */
  void clear();

  /**
   * Size of traces (in tree, not in temporary store) ---
   * must call optimise() before this for it to be accurate.
   *
   * @return Number of traces in tree
   */
  unsigned size() const;

  /**
   * Whether traces store is empty
   *
   * @return True if no traces stored
   */
  bool empty() const;

  /**
   * Type of KD-tree data structure for trace container
   */
  typedef KDTree::KDTree<2, TracePoint, TracePoint::kd_get_location> TraceTree;

  /**
   * Access first trace in store, for use in iterators.
   *
   * @return First trace in store
   */
  TraceTree::const_iterator begin() const;

  /**
   * Access end trace in store, for use in iterators as end point.
   *
   * @return End trace in store
   */
  TraceTree::const_iterator end() const;

  bool optimise_if_old();

<<<<<<< HEAD
/** 
 * Find traces within approximate range (square range box)
 * to search location.  Possible use by screen display functions.
 * 
 * @param loc Location from which to search
 * @param range Distance in meters of search radius
 * @param mintime Minimum time to match (recency)
 * 
 * @return Vector of trace points within square range
 */
  TracePointVector
  find_within_range(const GEOPOINT &loc, const fixed range, const unsigned mintime=0,
                    const fixed resolution = -fixed_one) const;
=======
  /**
   * Find traces within approximate range (square range box)
   * to search location.  Possible use by screen display functions.
   *
   * @param loc Location from which to search
   * @param range Distance in meters of search radius
   * @param mintime Minimum time to match (recency)
   *
   * @return Vector of trace points within square range
   */
  TracePointVector find_within_range(const GEOPOINT &loc, const fixed range,
      const unsigned mintime = 0) const;

  void thin_trace(TracePointVector& vec, const GEOPOINT &loc,
      const fixed range) const;
>>>>>>> 3185657c

  TracePointVector get_trace_points(const unsigned max_points) const;

private:
<<<<<<< HEAD
  void thin_trace(TracePointSet& vec, const unsigned range_sq) const;
=======
  void thin_trace(TracePointVector& vec, const unsigned range_sq) const;
>>>>>>> 3185657c

  TraceTree trace_tree;
  TaskProjection task_projection;

  TracePoint m_last_point;
  unsigned m_optimise_time;

public:
#ifdef DO_PRINT
  void print(const GEOPOINT &loc) const;
#endif
};

#endif<|MERGE_RESOLUTION|>--- conflicted
+++ resolved
@@ -115,7 +115,6 @@
 
   bool optimise_if_old();
 
-<<<<<<< HEAD
 /** 
  * Find traces within approximate range (square range box)
  * to search location.  Possible use by screen display functions.
@@ -129,32 +128,11 @@
   TracePointVector
   find_within_range(const GEOPOINT &loc, const fixed range, const unsigned mintime=0,
                     const fixed resolution = -fixed_one) const;
-=======
-  /**
-   * Find traces within approximate range (square range box)
-   * to search location.  Possible use by screen display functions.
-   *
-   * @param loc Location from which to search
-   * @param range Distance in meters of search radius
-   * @param mintime Minimum time to match (recency)
-   *
-   * @return Vector of trace points within square range
-   */
-  TracePointVector find_within_range(const GEOPOINT &loc, const fixed range,
-      const unsigned mintime = 0) const;
-
-  void thin_trace(TracePointVector& vec, const GEOPOINT &loc,
-      const fixed range) const;
->>>>>>> 3185657c
 
   TracePointVector get_trace_points(const unsigned max_points) const;
 
 private:
-<<<<<<< HEAD
   void thin_trace(TracePointSet& vec, const unsigned range_sq) const;
-=======
-  void thin_trace(TracePointVector& vec, const unsigned range_sq) const;
->>>>>>> 3185657c
 
   TraceTree trace_tree;
   TaskProjection task_projection;
