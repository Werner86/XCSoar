--- conflicted
+++ resolved
@@ -65,17 +65,11 @@
   /** low pass filter on effective MC calculations */
   Filter em_lpf;
 
-<<<<<<< HEAD
   /**
    * True when #mc_lpf has been initialised.
    */
   bool mc_lpf_valid;
 
-  /** whether auto MC has been triggered (above final glide) */
-  bool trigger_auto;
-
-=======
->>>>>>> de5a425d
 public:
   /** 
    * Base constructor.  Sets time constants of Best Mc and cruise efficiency
