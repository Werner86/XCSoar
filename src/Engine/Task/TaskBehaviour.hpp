--- conflicted
+++ resolved
@@ -157,19 +157,15 @@
    * Convenience function (used primarily for testing) to disable
    * all expensive task behaviour functions.
    */
-<<<<<<< HEAD
   void DisableAll();
-=======
-  void all_off();
 
   bool IsAutoMCFinalGlideEnabled() const {
-    return auto_mc && auto_mc_mode != AUTOMC_CLIMBAVERAGE;
+    return auto_mc && auto_mc_mode != AutoMCMode::CLIMBAVERAGE;
   }
 
   bool IsAutoMCCruiseEnabled() const {
-    return auto_mc && auto_mc_mode != AUTOMC_FINALGLIDE;
+    return auto_mc && auto_mc_mode != AutoMCMode::FINALGLIDE;
   }
->>>>>>> 2a4e8272
 };
 
 static_assert(is_trivial<TaskBehaviour>::value, "type is not trivial");
