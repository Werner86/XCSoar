/* Copyright_License {

  XCSoar Glide Computer - http://www.xcsoar.org/
  Copyright (C) 2000-2012 The XCSoar Project
  A detailed list of copyright holders can be found in the file "AUTHORS".

  This program is free software; you can redistribute it and/or
  modify it under the terms of the GNU General Public License
  as published by the Free Software Foundation; either version 2
  of the License, or (at your option) any later version.

  This program is distributed in the hope that it will be useful,
  but WITHOUT ANY WARRANTY; without even the implied warranty of
  MERCHANTABILITY or FITNESS FOR A PARTICULAR PURPOSE.  See the
  GNU General Public License for more details.

  You should have received a copy of the GNU General Public License
  along with this program; if not, write to the Free Software
  Foundation, Inc., 59 Temple Place - Suite 330, Boston, MA  02111-1307, USA.
}
 */

#include "TaskManager.hpp"
#include "Visitors/TaskPointVisitor.hpp"
#include "Tasks/TaskSolvers/TaskSolution.hpp"
#include "Tasks/BaseTask/UnorderedTaskPoint.hpp"
#include "Tasks/BaseTask/OrderedTaskPoint.hpp"
#include "TaskPoints/AATPoint.hpp"
#include "Util/StringUtil.hpp"

TaskManager::TaskManager(const TaskBehaviour &_task_behaviour,
                         const Waypoints &wps)
  :glide_polar(fixed_zero), safety_polar(fixed_one),
   task_behaviour(_task_behaviour),
   task_ordered(task_behaviour),
   task_goto(task_behaviour, wps),
   task_abort(task_behaviour, wps),
   mode(MODE_NULL),
   active_task(NULL) {
  null_stats.reset();
}

void
TaskManager::SetTaskBehaviour(const TaskBehaviour &behaviour)
{
  task_behaviour = behaviour;

  safety_polar.SetMC(task_behaviour.safety_mc);

  task_ordered.SetTaskBehaviour(behaviour);
  task_goto.SetTaskBehaviour(behaviour);
  task_abort.SetTaskBehaviour(behaviour);
}

TaskManager::TaskMode
TaskManager::SetMode(const TaskMode _mode)
{
  switch(_mode) {
  case (MODE_ABORT):
    active_task = &task_abort;
    mode = MODE_ABORT;
    break;

  case (MODE_ORDERED):
    if (task_ordered.TaskSize()) {
      active_task = &task_ordered;
      mode = MODE_ORDERED;
      break;
    }

  case (MODE_GOTO):
    if (task_goto.GetActiveTaskPoint()) {
      active_task = &task_goto;
      mode = MODE_GOTO;
      break;
    }

  case (MODE_NULL):
    active_task = NULL;
    mode = MODE_NULL;
    break;
  };
  return mode;
}

void
TaskManager::SetActiveTaskPoint(unsigned index)
{
  if (active_task)
    active_task->SetActiveTaskPoint(index);
}

unsigned
TaskManager::GetActiveTaskPointIndex() const
{
  if (active_task)
    return active_task->GetActiveTaskPointIndex();

  return 0;
}

void
TaskManager::IncrementActiveTaskPoint(int offset)
{
  if (active_task) {
    unsigned i = GetActiveTaskPointIndex();
    if ((int)i+offset<0) { // prevent wrap-around
      if (mode == MODE_ORDERED)
        task_ordered.RotateOptionalStarts();
      else
        SetActiveTaskPoint(0);
    } else {
      SetActiveTaskPoint(i+offset);
    }
  }
}

TaskWaypoint*
TaskManager::GetActiveTaskPoint() const
{
  if (active_task)
    return active_task->GetActiveTaskPoint();

  return NULL;
}

void
TaskManager::UpdateCommonStatsTimes(const AircraftState &state)
{
  if (task_ordered.TaskSize() > 1) {
    const TaskStats &task_stats = task_ordered.GetStats();

    common_stats.task_started = task_stats.task_started;
    common_stats.task_finished = task_stats.task_finished;

    common_stats.ordered_has_targets = task_ordered.HasTargets();

    common_stats.aat_time_remaining =
        task_ordered.get_ordered_task_behaviour().aat_min_time -
        task_stats.total.time_elapsed;

    if (task_stats.total.remaining.IsDefined() &&
        positive(common_stats.aat_time_remaining))
      common_stats.aat_speed_remaining =
          fixed(task_stats.total.remaining.GetDistance()) /
          common_stats.aat_time_remaining;
    else
      common_stats.aat_speed_remaining = -fixed_one;

    fixed aat_min_time = task_ordered.get_ordered_task_behaviour().aat_min_time;

    if (positive(aat_min_time)) {
      common_stats.aat_speed_max = task_stats.distance_max / aat_min_time;
      common_stats.aat_speed_min = task_stats.distance_min / aat_min_time;
    } else {
      common_stats.aat_speed_max = -fixed_one;
      common_stats.aat_speed_min = -fixed_one;
    }

    common_stats.task_time_remaining = task_stats.total.time_remaining;
    common_stats.task_time_elapsed = task_stats.total.time_elapsed;

    const fixed start_max_height =
        fixed(task_ordered.get_ordered_task_behaviour().start_max_height) +
        fixed(task_ordered.get_ordered_task_behaviour().start_max_height_ref
              == HeightReferenceType::MSL ? fixed_zero : task_ordered.get_tp(0)->GetElevation());
    if (positive(start_max_height) && state.flying) {
      if (!positive(common_stats.TimeUnderStartMaxHeight) &&
          state.altitude < start_max_height) {
        common_stats.TimeUnderStartMaxHeight = state.time;
      }
      if (state.altitude > start_max_height) {
          common_stats.TimeUnderStartMaxHeight = -fixed_one;
      }
    } else {
      common_stats.TimeUnderStartMaxHeight = -fixed_one;
    }

    task_ordered.update_summary(common_stats.ordered_summary);

  } else {
    common_stats.ResetTask();
  }
}

void
TaskManager::UpdateCommonStatsWaypoints(const AircraftState &state)
{
  common_stats.vector_home = task_abort.GetHomeVector(state);

  common_stats.landable_reachable = task_abort.HasReachableLandable();

  const TaskWaypoint *tp = GetActiveTaskPoint();
  if (tp != NULL) {
    // must make an UnorderedTaskPoint here so we pick up arrival height requirements
    const UnorderedTaskPoint fp(tp->GetWaypoint(), task_behaviour);

    // @todo: consider change to task_abort.get_safety_polar();
    GlidePolar glide_polar = GetGlidePolar();

    common_stats.next_solution =
      TaskSolution::GlideSolutionRemaining(fp, state, task_behaviour.glide,
                                           glide_polar);

    if (positive(glide_polar.GetMC())) {
      glide_polar.SetMC(fixed_zero);
      common_stats.next_solution_mc0 =
        TaskSolution::GlideSolutionRemaining(fp, state, task_behaviour.glide,
                                             glide_polar);
    } else
      common_stats.next_solution_mc0 = common_stats.next_solution;
  } else {
    common_stats.next_solution.Reset();
    common_stats.next_solution_mc0.Reset();
  }
}

void
TaskManager::UpdateCommonStatsTask(const AircraftState &state)
{
  common_stats.mode_abort = (mode == MODE_ABORT);
  common_stats.mode_goto = (mode == MODE_GOTO);
  common_stats.mode_ordered = (mode == MODE_ORDERED);

  common_stats.ordered_valid = task_ordered.CheckTask();

  if (common_stats.ordered_valid) {
    common_stats.ordered_has_optional_starts =
        task_ordered.OptionalStartsSize() > 0;
  } else {
    common_stats.ordered_has_optional_starts = false;
  }

  if (active_task && active_task->GetStats().task_valid) {
    common_stats.active_has_next = active_task->IsValidTaskPoint(1);
    common_stats.active_has_previous = active_task->IsValidTaskPoint(-1);
    common_stats.next_is_last = active_task->IsValidTaskPoint(1) &&
                                !active_task->IsValidTaskPoint(2);
    common_stats.previous_is_first = active_task->IsValidTaskPoint(-1) &&
                                     !active_task->IsValidTaskPoint(-2);
    common_stats.active_taskpoint_index = this->active_task->GetActiveTaskPointIndex();
  } else {
    common_stats.active_has_next = false;
    common_stats.active_has_previous = false;
    common_stats.next_is_last = false;
    common_stats.previous_is_first = false;
    common_stats.active_taskpoint_index = 0;
  }
}

void
TaskManager::UpdateCommonStatsPolar(const AircraftState &state)
{
  common_stats.current_mc = glide_polar.GetMC();
  common_stats.current_bugs = glide_polar.GetBugs();
  common_stats.current_ballast = glide_polar.GetBallast();

  common_stats.current_risk_mc =
    glide_polar.GetRiskMC(state.working_band_fraction,
                          task_behaviour.risk_gamma);

  GlidePolar risk_polar = glide_polar;
  risk_polar.SetMC(common_stats.current_risk_mc);

  common_stats.V_block =
    glide_polar.SpeedToFly(state,
                           GetStats().current_leg.solution_remaining,
                           true);

  // note right now we only use risk mc for dolphin speeds

  common_stats.V_dolphin =
    risk_polar.SpeedToFly(state,
                          GetStats().current_leg.solution_remaining,
                          false);
}

void
TaskManager::UpdateCommonStats(const AircraftState &state)
{
  UpdateCommonStatsTimes(state);
  UpdateCommonStatsTask(state);
  UpdateCommonStatsWaypoints(state);
  UpdateCommonStatsPolar(state);
}

bool
TaskManager::Update(const AircraftState &state,
                    const AircraftState &state_last)
{
  /* always update ordered task so even if we are temporarily in a
     different mode, so the task stats are still updated.  Otherwise,
     the task stats would freeze and sampling etc would not be
     performed.  In actual use, even if you are in Abort/Goto you
     still may want to go back to the task and have it know where you
     went with respect to your task turnpoints etc. */

  bool retval = false;

  if (state_last.time > state.time)
    Reset();

  if (task_ordered.TaskSize() > 1)
    // always update ordered task
    retval |= task_ordered.Update(state, state_last, glide_polar);

  // inform the abort task whether it is running as the task or not
  task_abort.SetActive(active_task == &task_abort);

  // and tell it where the task destination is (if any)
  const GeoPoint *destination = &state.location;

  if (task_behaviour.abort_task_mode == AbortTaskMode::HOME) {
    const Waypoint *home = task_abort.GetHome();
    if (home)
      destination = &home->location;
  } else if (task_behaviour.abort_task_mode == AbortTaskMode::TASK) {
    const TaskWaypoint *twp = GetActiveTaskPoint();
    if (twp)
      destination = &(twp->GetLocationRemaining());
  }

  task_abort.SetTaskDestination(*destination);

  retval |= task_abort.Update(state, state_last, GetReachPolar());

  if (active_task && active_task != &task_ordered &&
      active_task != &task_abort)
    // update mode task for any that have not yet run
    retval |= active_task->Update(state, state_last, glide_polar);

  UpdateCommonStats(state);

  return retval;
}

bool
TaskManager::UpdateIdle(const AircraftState &state)
{
  bool retval = false;

  if (active_task) {
    const GlidePolar &polar = active_task == &task_abort
      ? GetReachPolar()
      : glide_polar;

    retval |= active_task->UpdateIdle(state, polar);
  }

  return retval;
}

const TaskStats&
TaskManager::GetStats() const
{
  if (active_task)
    return active_task->GetStats();

  return null_stats;
}

bool
TaskManager::DoGoto(const Waypoint &wp)
{
  if (task_goto.DoGoto(wp)) {
    SetMode(MODE_GOTO);
    return true;
  }

  return false;
}

bool
TaskManager::CheckTask() const
{
  if (active_task)
    return active_task->CheckTask();

  return false;
}

void
TaskManager::Reset()
{
  task_ordered.Reset();
  task_goto.Reset();
  task_abort.Reset();
  common_stats.Reset();
  glide_polar.SetCruiseEfficiency(fixed_one);
}

unsigned
TaskManager::TaskSize() const
{
  if (active_task)
    return active_task->TaskSize();

  return 0;
}

GeoPoint
TaskManager::RandomPointInTask(const unsigned index, const fixed mag) const
{
  if (active_task == &task_ordered && task_ordered.IsValidIndex(index))
    return task_ordered.GetTaskPoint(index).GetRandomPointInSector(mag);

  if (active_task != NULL && index <= active_task->TaskSize())
    return active_task->GetActiveTaskPoint()->GetLocation();

  GeoPoint null_location(Angle::Zero(), Angle::Zero());
  return null_location;
}

void
TaskManager::SetGlidePolar(const GlidePolar &_glide_polar)
{
  glide_polar = _glide_polar;

  safety_polar = glide_polar;
  safety_polar.SetMC(task_behaviour.safety_mc);
}

fixed
TaskManager::GetFinishHeight() const
{
  if (active_task)
    return active_task->GetFinishHeight();

  return fixed_zero;
}

bool
TaskManager::UpdateAutoMC(const AircraftState &state_now,
                          const fixed fallback_mc)
{
  if (active_task &&
      active_task->UpdateAutoMC(glide_polar, state_now, fallback_mc))
    return true;

  if (!task_behaviour.IsAutoMCCruiseEnabled())
    return false;

  if (positive(fallback_mc)) {
    glide_polar.SetMC(fallback_mc);
    return true;
  }

  return false;
}

<<<<<<< HEAD
=======
GeoPoint
TaskManager::GetTaskCenter(const GeoPoint &fallback_location) const
{
  if (active_task)
    return active_task->GetTaskCenter(fallback_location);

  return fallback_location;
}

fixed
TaskManager::GetTaskRadius(const GeoPoint &fallback_location) const
{
  if (active_task)
    return active_task->GetTaskRadius(fallback_location);

  return fixed_zero;
}

>>>>>>> cb237447
bool
TaskManager::IsInSector (const unsigned index, const AircraftState &ref,
                         const bool AATOnly) const
{
  if (!CheckOrderedTask())
    return false;

  if (AATOnly) {
    const AATPoint *ap = task_ordered.GetAATTaskPoint(index);
    if (ap)
      return ap->IsInSector(ref);
  }
  else
    return task_ordered.GetTaskPoint(index).IsInSector(ref);

  return false;
}

const GeoPoint&
TaskManager::GetLocationTarget(const unsigned index,
                               const GeoPoint &fallback_location) const
{
  if (!CheckOrderedTask())
    return fallback_location;

  const AATPoint *ap = task_ordered.GetAATTaskPoint(index);
  if (ap)
    return ap->get_location_target();

 return fallback_location;
}
bool
TaskManager::TargetIsLocked(const unsigned index) const
{
  if (!CheckOrderedTask())
    return false;

  const AATPoint *ap = task_ordered.GetAATTaskPoint(index);
  if (ap)
    return ap->IsTargetLocked();

 return false;
}

bool
TaskManager::HasTarget(const unsigned index) const
{
  if (!CheckOrderedTask())
    return false;

  const AATPoint *ap = task_ordered.GetAATTaskPoint(index);
  if (ap)
    return ap->HasTarget();

 return false;
}

bool
TaskManager::SetTarget(const unsigned index, const GeoPoint &loc,
                       const bool override_lock)
{
  if (!CheckOrderedTask())
    return false;

  AATPoint *ap = task_ordered.GetAATTaskPoint(index);
  if (ap)
    ap->set_target(loc, override_lock);

  return true;
}

bool
TaskManager::SetTarget(const unsigned index, const fixed range,
                       const fixed radial)
{
  if (!CheckOrderedTask())
    return false;

  AATPoint *ap = task_ordered.GetAATTaskPoint(index);
  if (ap)
    ap->set_target(range, radial, task_ordered.GetTaskProjection());

  return true;
}

bool
TaskManager::GetTargetRangeRadial(const unsigned index, fixed &range,
                                  fixed &radial) const
{
  if (!CheckOrderedTask())
    return false;

  const AATPoint *ap = task_ordered.GetAATTaskPoint(index);
  if (ap)
    ap->get_target_range_radial(range, radial);

  return true;
}

bool
TaskManager::TargetLock(const unsigned index, bool do_lock)
{
  if (!CheckOrderedTask())
    return false;

  AATPoint *ap = task_ordered.GetAATTaskPoint(index);
  if (ap)
    ap->target_lock(do_lock);

  return true;
}

OrderedTask *
TaskManager::Clone(const TaskBehaviour &tb) const
{
  return task_ordered.Clone(tb);
}

bool
TaskManager::Commit(const OrderedTask &other)
{
  bool retval = task_ordered.Commit(other);

  if (other.TaskSize()) {
    // if valid, resume the task
    switch (mode) {
    case MODE_NULL:
      SetMode(MODE_ORDERED); // set mode first
      SetActiveTaskPoint(0); // then set tp
      break;
    case MODE_GOTO:
    case MODE_ABORT:
      // resume on load
      SetMode(MODE_ORDERED);
      break;
    case MODE_ORDERED:
      IncrementActiveTaskPoint(0); // ensure tp is within size
      break;
    };
  } else if (mode == MODE_ORDERED) {
    SetActiveTaskPoint(0); // reset tp of ordered task so will be zero
                           // on next load if valid
    SetMode(MODE_NULL);
  }

  return retval;
}

void
TaskManager::TakeoffAutotask(const GeoPoint &loc, const fixed terrain_alt)
{
  // create a goto task on takeoff
  if (!active_task && task_goto.TakeoffAutotask(loc, terrain_alt))
    SetMode(MODE_GOTO);
}<|MERGE_RESOLUTION|>--- conflicted
+++ resolved
@@ -448,27 +448,6 @@
   return false;
 }
 
-<<<<<<< HEAD
-=======
-GeoPoint
-TaskManager::GetTaskCenter(const GeoPoint &fallback_location) const
-{
-  if (active_task)
-    return active_task->GetTaskCenter(fallback_location);
-
-  return fallback_location;
-}
-
-fixed
-TaskManager::GetTaskRadius(const GeoPoint &fallback_location) const
-{
-  if (active_task)
-    return active_task->GetTaskRadius(fallback_location);
-
-  return fixed_zero;
-}
-
->>>>>>> cb237447
 bool
 TaskManager::IsInSector (const unsigned index, const AircraftState &ref,
                          const bool AATOnly) const
