/* Copyright_License {

  XCSoar Glide Computer - http://www.xcsoar.org/
  Copyright (C) 2000-2012 The XCSoar Project
  A detailed list of copyright holders can be found in the file "AUTHORS".

  This program is free software; you can redistribute it and/or
  modify it under the terms of the GNU General Public License
  as published by the Free Software Foundation; either version 2
  of the License, or (at your option) any later version.

  This program is distributed in the hope that it will be useful,
  but WITHOUT ANY WARRANTY; without even the implied warranty of
  MERCHANTABILITY or FITNESS FOR A PARTICULAR PURPOSE.  See the
  GNU General Public License for more details.

  You should have received a copy of the GNU General Public License
  along with this program; if not, write to the Free Software
  Foundation, Inc., 59 Temple Place - Suite 330, Boston, MA  02111-1307, USA.
}
*/

#include "Deserialiser.hpp"
#include "Task/OrderedTaskBehaviour.hpp"
#include "Task/Tasks/OrderedTask.hpp"
#include "Task/TaskPoints/StartPoint.hpp"
#include "Task/TaskPoints/FinishPoint.hpp"
#include "Task/TaskPoints/AATPoint.hpp"
#include "Task/TaskPoints/ASTPoint.hpp"
#include "Task/ObservationZones/LineSectorZone.hpp"
#include "Task/ObservationZones/FAISectorZone.hpp"
#include "Task/ObservationZones/KeyholeZone.hpp"
#include "Task/ObservationZones/BGAFixedCourseZone.hpp"
#include "Task/ObservationZones/BGAEnhancedOptionZone.hpp"
#include "Task/ObservationZones/BGAStartSectorZone.hpp"
#include "Task/ObservationZones/AnnularSectorZone.hpp"
#include "Task/Factory/AbstractTaskFactory.hpp"
#include "DataNode.hpp"
#include "Engine/Waypoint/Waypoints.hpp"

#include <assert.h>

void
Deserialiser::deserialise_point(OrderedTask& data)
{
  tstring type;
  if (!m_node.get_attribute(_T("type"), type)) {
    assert(1);
    return;
  }

  DataNode *wp_node = m_node.GetChildNamed(_T("Waypoint"));
  if (wp_node == NULL)
    return;

  Deserialiser wser(*wp_node, waypoints);
  Waypoint *wp = wser.deserialise_waypoint();
  if (wp == NULL) {
    delete wp_node;
    return;
  }

<<<<<<< HEAD
  DataNode *oz_node = m_node.GetChildNamed(_T("ObservationZone"));
  if (oz_node == NULL) {
    delete wp_node;
    delete wp;
    return;
  }

  Deserialiser oser(*oz_node, waypoints);
=======
  DataNode *oz_node = m_node.get_child_by_name(_T("ObservationZone"));
>>>>>>> 126764c5

  AbstractTaskFactory& fact = data.GetFactory();

  ObservationZonePoint* oz = NULL;
  OrderedTaskPoint *pt = NULL;

<<<<<<< HEAD
  if (StringIsEqual(type.c_str(), _T("Start"))) {
    if ((oz = oser.deserialise_oz(*wp, false)) != NULL)
      pt = fact.CreateStart(oz, *wp);
  } else if (StringIsEqual(type.c_str(), _T("OptionalStart"))) {
    if ((oz = oser.deserialise_oz(*wp, false)) != NULL) {
      pt = fact.CreateStart(oz, *wp);
      fact.AppendOptionalStart(*pt);
      delete pt; // don't let generic code below add it
      pt = NULL;
    }
  } else if (StringIsEqual(type.c_str(), _T("Turn"))) {
    if ((oz = oser.deserialise_oz(*wp, true)) != NULL)
      pt = fact.CreateASTPoint(oz, *wp);
  } else if (StringIsEqual(type.c_str(), _T("Area"))) {
    if ((oz = oser.deserialise_oz(*wp, true)) != NULL)
      pt = fact.CreateAATPoint(oz, *wp);
  } else if (StringIsEqual(type.c_str(), _T("Finish"))) {
    if ((oz = oser.deserialise_oz(*wp, false)) != NULL)
      pt = fact.CreateFinish(oz, *wp);
=======
  if (oz_node != NULL) {
    bool is_turnpoint = _tcscmp(type.c_str(), _T("Turn")) == 0 ||
                        _tcscmp(type.c_str(), _T("Area")) == 0;

    Deserialiser oser(*oz_node, waypoints);
    oz = oser.deserialise_oz(*wp, is_turnpoint);
  }

  if (_tcscmp(type.c_str(), _T("Start")) == 0) {
    pt = (oz != NULL) ? fact.createStart(oz, *wp) : fact.createStart(*wp);

  } else if (_tcscmp(type.c_str(), _T("OptionalStart")) == 0) {
    pt = (oz != NULL) ? fact.createStart(oz, *wp) : fact.createStart(*wp);
    fact.append_optional_start(*pt);
    delete pt; // don't let generic code below add it
    pt = NULL;

  } else if (_tcscmp(type.c_str(), _T("Turn")) == 0) {
    pt = (oz != NULL) ? fact.createAST(oz, *wp) : fact.createIntermediate(*wp);

  } else if (_tcscmp(type.c_str(), _T("Area")) == 0) {
    pt = (oz != NULL) ? fact.createAAT(oz, *wp) : fact.createIntermediate(*wp);

  } else if (_tcscmp(type.c_str(), _T("Finish")) == 0) {
    pt = (oz != NULL) ? fact.createFinish(oz, *wp) : fact.createFinish(*wp);
>>>>>>> 126764c5
  } 

  if (pt != NULL) {
    fact.Append(*pt, false);
    delete pt;
  }

  delete wp;
  delete wp_node;
  delete oz_node;
}

ObservationZonePoint*
Deserialiser::deserialise_oz(const Waypoint& wp, const bool is_turnpoint)
{
  tstring type;
  if (!m_node.get_attribute(_T("type"), type)) {
    assert(1);
    return NULL;
  }

  if (StringIsEqual(type.c_str(), _T("Line"))) {
    LineSectorZone *ls = new LineSectorZone(wp.location);

    fixed length;
    if (m_node.get_attribute(_T("length"), length))
      ls->setLength(length);

    return ls;
  } else if (StringIsEqual(type.c_str(), _T("Cylinder"))) {
    CylinderZone *ls = new CylinderZone(wp.location);

    fixed radius;
    if (m_node.get_attribute(_T("radius"), radius))
      ls->setRadius(radius);

    return ls;
  } else if (StringIsEqual(type.c_str(), _T("Sector"))) {

    fixed radius, inner_radius;
    Angle start, end;
    SectorZone *ls;

    if (m_node.get_attribute(_T("inner_radius"), inner_radius)) {
      AnnularSectorZone *als = new AnnularSectorZone(wp.location);
      als->setInnerRadius(inner_radius);
      ls = als;
    } else
      ls = new SectorZone(wp.location);

    if (m_node.get_attribute(_T("radius"), radius))
      ls->setRadius(radius);
    if (m_node.get_attribute(_T("start_radial"), start))
      ls->setStartRadial(start);
    if (m_node.get_attribute(_T("end_radial"), end))
      ls->setEndRadial(end);

    return ls;
  } else if (StringIsEqual(type.c_str(), _T("FAISector")))
    return new FAISectorZone(wp.location, is_turnpoint);
  else if (StringIsEqual(type.c_str(), _T("Keyhole")))
    return new KeyholeZone(wp.location);
  else if (StringIsEqual(type.c_str(), _T("BGAStartSector")))
    return new BGAStartSectorZone(wp.location);
  else if (StringIsEqual(type.c_str(), _T("BGAFixedCourse")))
    return new BGAFixedCourseZone(wp.location);
  else if (StringIsEqual(type.c_str(), _T("BGAEnhancedOption")))
    return new BGAEnhancedOptionZone(wp.location);

  assert(1);
  return NULL;
}

void 
Deserialiser::deserialise(GeoPoint& data)
{
  m_node.get_attribute(_T("longitude"), data.longitude);
  m_node.get_attribute(_T("latitude"), data.latitude);
}

Waypoint*
Deserialiser::deserialise_waypoint()
{
  DataNode *loc_node = m_node.GetChildNamed(_T("Location"));
  if (!loc_node)
    return NULL;

  GeoPoint loc;
  Deserialiser lser(*loc_node, waypoints);
  lser.deserialise(loc);
  delete loc_node;

  tstring name;
  if (!m_node.get_attribute(_T("name"), name))
    // Turnpoints need names
    return NULL;

  if (waypoints != NULL) {
    // Try to find waypoint by name
    const Waypoint *from_database = waypoints->LookupName(name);

    // If waypoint by name found and closer than 10m to the original
    if (from_database != NULL &&
        from_database->location.Distance(loc) <= fixed_ten)
      // Use this waypoint for the task
      return new Waypoint(*from_database);

    // Try finding the closest waypoint to the original one
    from_database = waypoints->GetNearest(loc, fixed_ten);

    // If closest waypoint found and closer than 10m to the original
    if (from_database != NULL &&
        from_database->location.Distance(loc) <= fixed_ten)
      // Use this waypoint for the task
      return new Waypoint(*from_database);
  }

  // Create a new waypoint from the original one
  Waypoint *wp = new Waypoint(loc);
  wp->name = name;
  m_node.get_attribute(_T("id"), wp->id);
  m_node.get_attribute(_T("comment"), wp->comment);
  m_node.get_attribute(_T("altitude"), wp->altitude);

  return wp;
}

void 
Deserialiser::deserialise(OrderedTaskBehaviour& data)
{
  m_node.get_attribute(_T("task_scored"), data.task_scored);
  m_node.get_attribute(_T("aat_min_time"), data.aat_min_time);
  m_node.get_attribute(_T("start_max_speed"), data.start_max_speed);
  m_node.get_attribute(_T("start_max_height"), data.start_max_height);
  data.start_max_height_ref = height_ref(_T("start_max_height_ref"));
  m_node.get_attribute(_T("finish_min_height"), data.finish_min_height);
  data.finish_min_height_ref = height_ref(_T("finish_min_height_ref"));
  m_node.get_attribute(_T("fai_finish"), data.fai_finish);
  m_node.get_attribute(_T("min_points"), data.min_points);
  m_node.get_attribute(_T("max_points"), data.max_points);
  m_node.get_attribute(_T("homogeneous_tps"), data.homogeneous_tps);
  m_node.get_attribute(_T("is_closed"), data.is_closed);
}

void 
Deserialiser::deserialise(OrderedTask &task)
{
  task.Clear();
  task.SetFactory(task_factory_type());
  task.Reset();

  OrderedTaskBehaviour beh = task.get_ordered_task_behaviour();
  deserialise(beh);
  task.set_ordered_task_behaviour(beh);

  const DataNode::List children = m_node.ListChildrenNamed(_T("Point"));
  for (auto i = children.begin(), end = children.end(); i != end; ++i) {
    DataNode *point_node = *i;
    Deserialiser pser(*point_node, waypoints);
    pser.deserialise_point(task);
    delete point_node;
  }
}

HeightReferenceType
Deserialiser::height_ref(const TCHAR *nodename) const
{
  tstring type;
  if (m_node.get_attribute(nodename, type) &&
      StringIsEqual(type.c_str(), _T("MSL")))
    return HeightReferenceType::MSL;

  return HeightReferenceType::AGL;
}

TaskFactoryType
Deserialiser::task_factory_type() const
{
  tstring type;
  if (!m_node.get_attribute(_T("type"),type)) {
    assert(1);
    return TaskFactoryType::FAI_GENERAL;
  }

  if (StringIsEqual(type.c_str(), _T("FAIGeneral")))
    return TaskFactoryType::FAI_GENERAL;
  else if (StringIsEqual(type.c_str(), _T("FAITriangle")))
    return TaskFactoryType::FAI_TRIANGLE;
  else if (StringIsEqual(type.c_str(), _T("FAIOR")))
    return TaskFactoryType::FAI_OR;
  else if (StringIsEqual(type.c_str(), _T("FAIGoal")))
    return TaskFactoryType::FAI_GOAL;
  else if (StringIsEqual(type.c_str(), _T("RT")))
    return TaskFactoryType::RACING;
  else if (StringIsEqual(type.c_str(), _T("AAT")))
    return TaskFactoryType::AAT;
  else if (StringIsEqual(type.c_str(), _T("Mixed")))
    return TaskFactoryType::MIXED;
  else if (StringIsEqual(type.c_str(), _T("Touring")))
    return TaskFactoryType::TOURING;

  assert(1);
  return TaskFactoryType::FAI_GENERAL;
}<|MERGE_RESOLUTION|>--- conflicted
+++ resolved
@@ -60,71 +60,40 @@
     return;
   }
 
-<<<<<<< HEAD
   DataNode *oz_node = m_node.GetChildNamed(_T("ObservationZone"));
-  if (oz_node == NULL) {
-    delete wp_node;
-    delete wp;
-    return;
-  }
-
-  Deserialiser oser(*oz_node, waypoints);
-=======
-  DataNode *oz_node = m_node.get_child_by_name(_T("ObservationZone"));
->>>>>>> 126764c5
 
   AbstractTaskFactory& fact = data.GetFactory();
 
   ObservationZonePoint* oz = NULL;
   OrderedTaskPoint *pt = NULL;
 
-<<<<<<< HEAD
-  if (StringIsEqual(type.c_str(), _T("Start"))) {
-    if ((oz = oser.deserialise_oz(*wp, false)) != NULL)
-      pt = fact.CreateStart(oz, *wp);
-  } else if (StringIsEqual(type.c_str(), _T("OptionalStart"))) {
-    if ((oz = oser.deserialise_oz(*wp, false)) != NULL) {
-      pt = fact.CreateStart(oz, *wp);
-      fact.AppendOptionalStart(*pt);
-      delete pt; // don't let generic code below add it
-      pt = NULL;
-    }
-  } else if (StringIsEqual(type.c_str(), _T("Turn"))) {
-    if ((oz = oser.deserialise_oz(*wp, true)) != NULL)
-      pt = fact.CreateASTPoint(oz, *wp);
-  } else if (StringIsEqual(type.c_str(), _T("Area"))) {
-    if ((oz = oser.deserialise_oz(*wp, true)) != NULL)
-      pt = fact.CreateAATPoint(oz, *wp);
-  } else if (StringIsEqual(type.c_str(), _T("Finish"))) {
-    if ((oz = oser.deserialise_oz(*wp, false)) != NULL)
-      pt = fact.CreateFinish(oz, *wp);
-=======
   if (oz_node != NULL) {
-    bool is_turnpoint = _tcscmp(type.c_str(), _T("Turn")) == 0 ||
-                        _tcscmp(type.c_str(), _T("Area")) == 0;
+    bool is_turnpoint = StringIsEqual(type.c_str(), _T("Turn")) ||
+                        StringIsEqual(type.c_str(), _T("Area"));
 
     Deserialiser oser(*oz_node, waypoints);
     oz = oser.deserialise_oz(*wp, is_turnpoint);
   }
 
-  if (_tcscmp(type.c_str(), _T("Start")) == 0) {
-    pt = (oz != NULL) ? fact.createStart(oz, *wp) : fact.createStart(*wp);
-
-  } else if (_tcscmp(type.c_str(), _T("OptionalStart")) == 0) {
-    pt = (oz != NULL) ? fact.createStart(oz, *wp) : fact.createStart(*wp);
-    fact.append_optional_start(*pt);
+  if (StringIsEqual(type.c_str(), _T("Start"))) {
+    pt = (oz != NULL) ? fact.CreateStart(oz, *wp) : fact.CreateStart(*wp);
+
+  } else if (StringIsEqual(type.c_str(), _T("OptionalStart"))) {
+    pt = (oz != NULL) ? fact.CreateStart(oz, *wp) : fact.CreateStart(*wp);
+    fact.AppendOptionalStart(*pt);
     delete pt; // don't let generic code below add it
     pt = NULL;
 
-  } else if (_tcscmp(type.c_str(), _T("Turn")) == 0) {
-    pt = (oz != NULL) ? fact.createAST(oz, *wp) : fact.createIntermediate(*wp);
-
-  } else if (_tcscmp(type.c_str(), _T("Area")) == 0) {
-    pt = (oz != NULL) ? fact.createAAT(oz, *wp) : fact.createIntermediate(*wp);
-
-  } else if (_tcscmp(type.c_str(), _T("Finish")) == 0) {
-    pt = (oz != NULL) ? fact.createFinish(oz, *wp) : fact.createFinish(*wp);
->>>>>>> 126764c5
+  } else if (StringIsEqual(type.c_str(), _T("Turn"))) {
+    pt = (oz != NULL) ? fact.CreateASTPoint(oz, *wp)
+                      : fact.CreateIntermediate(*wp);
+
+  } else if (StringIsEqual(type.c_str(), _T("Area"))) {
+    pt = (oz != NULL) ? fact.CreateAATPoint(oz, *wp)
+                      : fact.CreateIntermediate(*wp);
+
+  } else if (StringIsEqual(type.c_str(), _T("Finish"))) {
+    pt = (oz != NULL) ? fact.CreateFinish(oz, *wp) : fact.CreateFinish(*wp);
   } 
 
   if (pt != NULL) {
