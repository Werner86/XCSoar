--- conflicted
+++ resolved
@@ -40,11 +40,7 @@
 
   n = s.find_last_not_of(WHITESPACE);
   if (n != tstring::npos)
-<<<<<<< HEAD
-    s.erase(n, s.length());
-=======
     s.erase(n + 1, s.length());
->>>>>>> 1d9d6aca
 
   return s;
 }