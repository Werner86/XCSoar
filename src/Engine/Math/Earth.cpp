--- conflicted
+++ resolved
@@ -111,17 +111,16 @@
   if (dthis >= dtotal)
     return loc2;
 
-<<<<<<< HEAD
   return IntermediatePoint(loc1, loc2, dthis * fixed_inv_earth_r,
                            dtotal * fixed_inv_earth_r);
-=======
+}
+
 GeoPoint
 Middle(GeoPoint a, GeoPoint b)
 {
   // TODO: optimize this naive approach
   const fixed distance = Distance(a, b);
   return IntermediatePoint(a, b, half(distance));
->>>>>>> 95a3ad04
 }
 
 /**
