--- conflicted
+++ resolved
@@ -50,16 +50,12 @@
 }
 
 bool
-<<<<<<< HEAD
-RoutePlanner::SolveReach(const AGeoPoint &origin, const bool do_solve)
-=======
-RoutePlanner::solve_reach(const AGeoPoint &origin,
-                          const RoutePlannerConfig &config,
-                          const short h_ceiling, const bool do_solve)
->>>>>>> 35160111
-{
-  rpolars_reach.set_config(config, origin.altitude, h_ceiling);
-  m_reach_polar_mode = config.reach_polar_mode;
+RoutePlanner::SolveReach(const AGeoPoint &origin,
+                         const RoutePlannerConfig &config,
+                         const RoughAltitude h_ceiling, const bool do_solve)
+{
+  rpolars_reach.SetConfig(config, origin.altitude, h_ceiling);
+  reach_polar_mode = config.reach_polar_mode;
 
   return reach.solve(origin, rpolars_reach, terrain, do_solve);
 }
@@ -68,19 +64,9 @@
 RoutePlanner::Solve(const AGeoPoint &origin, const AGeoPoint &destination,
                     const RoutePlannerConfig &config, const RoughAltitude h_ceiling)
 {
-<<<<<<< HEAD
   OnSolve(origin, destination);
   rpolars_route.SetConfig(config, std::max(destination.altitude, origin.altitude),
                           h_ceiling);
-  rpolars_reach.SetConfig(config, std::max(destination.altitude, origin.altitude),
-                          h_ceiling);
-
-  reach_polar_mode = config.reach_polar_mode;
-=======
-  on_solve(origin, destination);
-  rpolars_route.set_config(config, std::max(destination.altitude, origin.altitude),
-                           h_ceiling);
->>>>>>> 35160111
 
   {
     const AFlatGeoPoint s_origin(task_projection.project(origin),
