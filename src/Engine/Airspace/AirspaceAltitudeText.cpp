/* Copyright_License {

  XCSoar Glide Computer - http://www.xcsoar.org/
  Copyright (C) 2000-2012 The XCSoar Project
  A detailed list of copyright holders can be found in the file "AUTHORS".

  This program is free software; you can redistribute it and/or
  modify it under the terms of the GNU General Public License
  as published by the Free Software Foundation; either version 2
  of the License, or (at your option) any later version.

  This program is distributed in the hope that it will be useful,
  but WITHOUT ANY WARRANTY; without even the implied warranty of
  MERCHANTABILITY or FITNESS FOR A PARTICULAR PURPOSE.  See the
  GNU General Public License for more details.

  You should have received a copy of the GNU General Public License
  along with this program; if not, write to the Free Software
  Foundation, Inc., 59 Temple Place - Suite 330, Boston, MA  02111-1307, USA.
}
*/
#include "AirspaceAltitude.hpp"
#include "AbstractAirspace.hpp"
#include "Units/Units.hpp"
#include "Util/StaticString.hpp"

#include <stdio.h>

const tstring 
AirspaceAltitude::GetAsTextUnits(const bool concise) const
{
  StaticString<64> buffer;

  switch (type) {
  case AGL:
    if (!positive(altitude_above_terrain))
      buffer = _T("GND");
    else
      buffer.Format(_T("%d %s AGL"),
                    iround(Units::ToUserAltitude(altitude_above_terrain)),
                    Units::GetAltitudeName());
    break;
  case FL:
    buffer.Format(_T("FL%d"), (int)flight_level);
    break;
  case MSL:
    buffer.Format(_T("%d %s"), iround(Units::ToUserAltitude(altitude)),
                  Units::GetAltitudeName());
    break;
  case UNDEFINED:
<<<<<<< HEAD
  default:
    buffer.clear();
=======
    buffer[0] = _T('\0');
>>>>>>> 47c97825
    break;
  }

  if (!concise && type != MSL && positive(altitude))
    buffer.AppendFormat(_T(" %d %s"), iround(Units::ToUserAltitude(altitude)),
                        Units::GetAltitudeName());

  return tstring(buffer);
}


const tstring 
AbstractAirspace::GetBaseText(const bool concise) const
{
  return altitude_base.GetAsTextUnits(concise);
}

const tstring 
AbstractAirspace::GetTopText(const bool concise) const
{
  return altitude_top.GetAsTextUnits(concise);
}<|MERGE_RESOLUTION|>--- conflicted
+++ resolved
@@ -48,12 +48,7 @@
                   Units::GetAltitudeName());
     break;
   case UNDEFINED:
-<<<<<<< HEAD
-  default:
     buffer.clear();
-=======
-    buffer[0] = _T('\0');
->>>>>>> 47c97825
     break;
   }
 
