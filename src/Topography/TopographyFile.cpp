/*
Copyright_License {

  XCSoar Glide Computer - http://www.xcsoar.org/
  Copyright (C) 2000-2015 The XCSoar Project
  A detailed list of copyright holders can be found in the file "AUTHORS".

  This program is free software; you can redistribute it and/or
  modify it under the terms of the GNU General Public License
  as published by the Free Software Foundation; either version 2
  of the License, or (at your option) any later version.

  This program is distributed in the hope that it will be useful,
  but WITHOUT ANY WARRANTY; without even the implied warranty of
  MERCHANTABILITY or FITNESS FOR A PARTICULAR PURPOSE.  See the
  GNU General Public License for more details.

  You should have received a copy of the GNU General Public License
  along with this program; if not, write to the Free Software
  Foundation, Inc., 59 Temple Place - Suite 330, Boston, MA  02111-1307, USA.
}
*/

#include "Topography/TopographyFile.hpp"
#include "Topography/XShape.hpp"
#include "Convert.hpp"
#include "Projection/WindowProjection.hpp"

#include <zzip/lib.h>

#include <algorithm>
#include <stdlib.h>

TopographyFile::TopographyFile(zzip_dir *_dir, const char *filename,
                               fixed _threshold,
                               fixed _label_threshold,
                               fixed _important_label_threshold,
                               const Color _color,
                               int _label_field,
                               ResourceId _icon, ResourceId _big_icon,
                               unsigned _pen_width)
  :dir(_dir), first(nullptr),
   label_field(_label_field), icon(_icon), big_icon(_big_icon),
   pen_width(_pen_width),
   color(_color), scale_threshold(_threshold),
   label_threshold(_label_threshold),
   important_label_threshold(_important_label_threshold),
   cache_bounds(GeoBounds::Invalid())
{
  if (msShapefileOpen(&file, "rb", dir, filename, 0) == -1)
    return;

  if (file.numshapes == 0) {
    msShapefileClose(&file);
    return;
  }

  center = ImportRect(file.bounds).GetCenter();

  shapes.ResizeDiscard(file.numshapes);
  std::fill(shapes.begin(), shapes.end(), ShapeList(nullptr));

  if (dir != nullptr)
    ++dir->refcount;

  ++serial;
}

TopographyFile::~TopographyFile()
{
  if (IsEmpty())
    return;

  ClearCache();
  msShapefileClose(&file);

  if (dir != nullptr) {
    --dir->refcount;
    zzip_dir_free(dir);
  }
}

void
TopographyFile::ClearCache()
{
  for (auto i = shapes.begin(), end = shapes.end(); i != end; ++i) {
    delete i->shape;
    i->shape = nullptr;
  }

  first = nullptr;
}

static XShape *
LoadShape(shapefileObj *file, const GeoPoint &center, int i,
          int label_field)
{
  return new XShape(file, center, i, label_field);
}

bool
TopographyFile::Update(const WindowProjection &map_projection)
{
  if (IsEmpty())
    return false;

  if (map_projection.GetMapScale() > scale_threshold)
    /* not visible, don't update cache now */
    return false;

  const GeoBounds screenRect =
    map_projection.GetScreenBounds();
  if (cache_bounds.IsValid() && cache_bounds.IsInside(screenRect))
    /* the cache is still fresh */
    return false;

  cache_bounds = screenRect.Scale(fixed(2));

  rectObj deg_bounds = ConvertRect(cache_bounds);

  // Test which shapes are inside the given bounds and save the
  // status to file.status
  switch (msShapefileWhichShapes(&file, dir, deg_bounds, 0)) {
  case MS_FAILURE:
    ClearCache();
    return false;

  case MS_DONE:
    /* screen is outside of map bounds */
    return false;

  case MS_SUCCESS:
    break;
  }

  assert(file.status != nullptr);

  // Iterate through the shapefile entries
  const ShapeList **current = &first;
  auto it = shapes.begin();
  for (int i = 0; i < file.numshapes; ++i, ++it) {
    if (!msGetBit(file.status, i)) {
      // If the shape is outside the bounds
      // delete the shape from the cache
      if (it->shape != nullptr) {
        assert(*current == it);

        /* remove from linked list (protected) */
        {
          const ScopeLock lock(mutex);
          *current = it->next;
<<<<<<< HEAD
=======
          ++serial;
>>>>>>> 5d7b871b
        }

        /* now it's unreachable, and we can delete the XShape without
           holding a lock */
        delete it->shape;
        it->shape = nullptr;
      }
    } else {
      // is inside the bounds
      if (it->shape == nullptr) {
        assert(*current != it);

        // shape isn't cached yet -> cache the shape
        it->shape = LoadShape(&file, center, i, label_field);
        it->next = *current;

        /* insert into linked list (protected) */
        {
          const ScopeLock lock(mutex);
          *current = it;
<<<<<<< HEAD
=======
          ++serial;
>>>>>>> 5d7b871b
        }
      }

      current = &it->next;
    }
  }
  // end of list marker
  assert(*current == nullptr);

<<<<<<< HEAD
  {
    const ScopeLock lock(mutex);
    ++serial;
  }

=======
>>>>>>> 5d7b871b
  return true;
}

void
TopographyFile::LoadAll()
{
  // Iterate through the shapefile entries
  const ShapeList **current = &first;
  auto it = shapes.begin();
  for (int i = 0; i < file.numshapes; ++i, ++it) {
    if (it->shape == nullptr)
      // shape isn't cached yet -> cache the shape
      it->shape = LoadShape(&file, center, i, label_field);
    // update list pointer
    *current = it;
    current = &it->next;
  }
  // end of list marker
  *current = nullptr;

  ++serial;
}

unsigned
TopographyFile::GetSkipSteps(fixed map_scale) const
{
  if (Quadruple(map_scale) > scale_threshold * 3)
    return 4;
  if (Double(map_scale) > scale_threshold)
    return 3;
  if (Quadruple(map_scale) > scale_threshold)
    return 2;
  return 1;
}

#ifdef ENABLE_OPENGL

unsigned
TopographyFile::GetThinningLevel(fixed map_scale) const
{
  if (Double(map_scale) > scale_threshold)
    return 3;
  if (map_scale * 3 > scale_threshold)
    return 2;
  if (Quadruple(map_scale) > scale_threshold)
    return 1;

  return 0;
}

unsigned
TopographyFile::GetMinimumPointDistance(unsigned level) const
{
  switch (level) {
    case 1:
      return (unsigned)(Quadruple(scale_threshold) / 30);
    case 2:
      return (unsigned)(6 * scale_threshold / 30);
    case 3:
      return (unsigned)(9 * scale_threshold / 30);
  }
  return 1;
}

#endif<|MERGE_RESOLUTION|>--- conflicted
+++ resolved
@@ -149,10 +149,7 @@
         {
           const ScopeLock lock(mutex);
           *current = it->next;
-<<<<<<< HEAD
-=======
           ++serial;
->>>>>>> 5d7b871b
         }
 
         /* now it's unreachable, and we can delete the XShape without
@@ -173,10 +170,7 @@
         {
           const ScopeLock lock(mutex);
           *current = it;
-<<<<<<< HEAD
-=======
           ++serial;
->>>>>>> 5d7b871b
         }
       }
 
@@ -186,14 +180,6 @@
   // end of list marker
   assert(*current == nullptr);
 
-<<<<<<< HEAD
-  {
-    const ScopeLock lock(mutex);
-    ++serial;
-  }
-
-=======
->>>>>>> 5d7b871b
   return true;
 }
 
