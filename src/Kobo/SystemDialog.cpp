--- conflicted
+++ resolved
@@ -71,15 +71,10 @@
 {
 #ifdef KOBO
   KoboModel model = DetectKoboModel();
-<<<<<<< HEAD
-  if (model != KoboModel::MINI && model != KoboModel::GLO_HD &&
-      ShowMessageBox(_T("This feature was designed for the Kobo Mini and Glo HD, but this is not one.  Use at your own risk.  Continue?"),
-=======
   if (model != KoboModel::MINI &&
       model != KoboModel::TOUCH2 &&
       model != KoboModel::GLO_HD &&
       ShowMessageBox(_T("This feature was designed for the Kobo Mini, Touch 2.0 and Glo HD, but this is not one.  Use at your own risk.  Continue?"),
->>>>>>> 739402d7
                      _T("USB-OTG"), MB_YESNO) != IDYES)
     return;
 
@@ -87,10 +82,7 @@
   switch (model)
   {
   case KoboModel::GLO_HD:
-<<<<<<< HEAD
-=======
   case KoboModel::TOUCH2:
->>>>>>> 739402d7
     otg_kernel_image = "/opt/xcsoar/lib/kernel/uImage.glohd.otg";
     kobo_kernel_image = "/opt/xcsoar/lib/kernel/uImage.glohd";
     break;
