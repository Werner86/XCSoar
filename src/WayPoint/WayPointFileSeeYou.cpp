/*
Copyright_License {

  XCSoar Glide Computer - http://www.xcsoar.org/
  Copyright (C) 2000-2011 The XCSoar Project
  A detailed list of copyright holders can be found in the file "AUTHORS".

  This program is free software; you can redistribute it and/or
  modify it under the terms of the GNU General Public License
  as published by the Free Software Foundation; either version 2
  of the License, or (at your option) any later version.

  This program is distributed in the hope that it will be useful,
  but WITHOUT ANY WARRANTY; without even the implied warranty of
  MERCHANTABILITY or FITNESS FOR A PARTICULAR PURPOSE.  See the
  GNU General Public License for more details.

  You should have received a copy of the GNU General Public License
  along with this program; if not, write to the Free Software
  Foundation, Inc., 59 Temple Place - Suite 330, Boston, MA  02111-1307, USA.
}
*/

#include "WayPointFileSeeYou.hpp"
#include "Units.hpp"
#include "Waypoint/Waypoints.hpp"

#include <stdio.h>

bool
WayPointFileSeeYou::parseLine(const TCHAR* line, const unsigned linenum,
                              Waypoints &way_points)
{
  TCHAR ctemp[255];
  const TCHAR *params[20];
  static const unsigned int max_params = sizeof(params) / sizeof(params[0]);
  size_t n_params;

  const unsigned iName = 0;
  const unsigned iLatitude = 3, iLongitude = 4, iElevation = 5;
  const unsigned iStyle = 6, iRWDir = 7, iRWLen = 8;
  const unsigned iFrequency = 9, iDescription = 10;

  static bool ignore_following;
  if (linenum == 0)
    ignore_following = false;

  // If (end-of-file or comment)
  if (line[0] == '\0' || line[0] == 0x1a ||
      _tcsstr(line, _T("**")) == line ||
      _tcsstr(line, _T("*")) == line)
    // -> return without error condition
    return true;

  if (_tcslen(line) >= sizeof(ctemp) / sizeof(ctemp[0]))
    /* line too long for buffer */
    return false;

  // Skip first line if it doesn't begin with a quotation character
  // (usually the field order line)
  if (linenum == 0 && line[0] != _T('\"'))
    return true;

  // If task marker is reached ignore all following lines
  if (_tcsstr(line, _T("-----Related Tasks-----")) == line)
    ignore_following = true;
  if (ignore_following)
    return true;

  // Get fields
  n_params = extractParameters(line, ctemp, params, max_params, true, _T('"'));

  // Check if the basic fields are provided
  if (iName >= n_params)
    return false;
  if (iLatitude >= n_params)
    return false;
  if (iLongitude >= n_params)
    return false;

  GeoPoint location;

  // Latitude (e.g. 5115.900N)
  if (!parseAngle(params[iLatitude], location.Latitude, true))
    return false;

  // Longitude (e.g. 00715.900W)
  if (!parseAngle(params[iLongitude], location.Longitude, false))
    return false;

  location.normalize(); // ensure longitude is within -180:180

  Waypoint new_waypoint(location);
  new_waypoint.FileNum = file_num;

  // Name (e.g. "Some Turnpoint")
  if (*params[iName] == _T('\0'))
    return false;
  new_waypoint.Name = params[iName];

  // Elevation (e.g. 458.0m)
  /// @todo configurable behaviour
  bool alt_ok = iElevation < n_params &&
    parseAltitude(params[iElevation], new_waypoint.Altitude);
  check_altitude(new_waypoint, alt_ok);

  // Style (e.g. 5)
  /// @todo include peaks with peak symbols etc.
  if (iStyle < n_params)
    parseStyle(params[iStyle], new_waypoint.Flags);

<<<<<<< HEAD
  // Runway length (e.g. 546.0m)
  fixed rwlen;
  if (iRWLen < n_params && parseDistance(params[iRWLen], rwlen))
    new_waypoint.RunwayLength = rwlen;
  else {
    new_waypoint.RunwayLength = 0;
    rwlen = fixed_zero;
  }

  // If the Style attribute did not state that this is an airport
  if (!new_waypoint.Flags.Airport) {
    // If runway length is between 100m and 300m -> landpoint
    if (rwlen > fixed(100) && rwlen <= fixed(300))
      new_waypoint.Flags.LandPoint = true;
    // If runway length is higher then 300m -> airport
    if (rwlen > fixed(300))
      new_waypoint.Flags.Airport = true;
  }

  // Frequency & runway direction/length (for airports and landables)
  // and description (e.g. "Some Description")
  if (new_waypoint.is_landable()) {
    if (iFrequency < n_params)
      appendStringWithSeperator(new_waypoint.Comment, params[iFrequency]);

    if (iRWDir < n_params && *params[iRWDir]) {
      appendStringWithSeperator(new_waypoint.Comment, params[iRWDir]);
      new_waypoint.Comment += _T("°");
      TCHAR *end;
      int direction =_tcstol(params[iRWDir], &end, 10);
      if (end == params[iRWDir] || direction < 0 || direction > 360)
        direction = -1;
      else if (direction == 360)
        direction = 0;
      new_waypoint.RunwayDirection = Angle::degrees(fixed(direction));
    }

    if (iRWLen < n_params)
      appendStringWithSeperator(new_waypoint.Comment, params[iRWLen]);
  }
  if (iDescription < n_params)
    appendStringWithSeperator(new_waypoint.Comment, params[iDescription]);

  way_points.append(new_waypoint);
=======
  add_waypoint(way_points, new_waypoint);
>>>>>>> 7d059f42
  return true;
}

/**
  * Append string to another inserting seperator character if dest is not empty
  * @param dest result string
  * @param src the string to append
  * @param seperator character (default: ' ')
  */
void
WayPointFileSeeYou::appendStringWithSeperator(tstring &dest,
                                              const TCHAR* src,
                                              const TCHAR seperator)
{
  if (*src == _T('\0'))
    return;
  if (dest.length() > 0)
    dest += seperator;
  dest += src;
}

bool
WayPointFileSeeYou::parseAngle(const TCHAR* src, Angle& dest, const bool lat)
{
  TCHAR *endptr;

  long min = _tcstol(src, &endptr, 10);
  if (endptr == src || *endptr != _T('.') || min < 0)
    return false;

  src = endptr + 1;

  long deg = min / 100;
  min = min % 100;
  if (min >= 60)
    return false;

  // Limit angle to +/- 90 degrees for Latitude or +/- 180 degrees for Longitude
  deg = std::min(deg, lat ? 90L : 180L);

  long l = _tcstol(src, &endptr, 10);
  if (endptr != src + 3 || l < 0 || l >= 1000)
    return false;

  fixed value = fixed(deg) + fixed(min) / 60 + fixed(l) / 60000;

  TCHAR sign = *endptr;
  if (sign == 'W' || sign == 'w' || sign == 'S' || sign == 's')
    value = -value;

  // Save angle
  dest = Angle::degrees(value);
  return true;
}

bool
WayPointFileSeeYou::parseAltitude(const TCHAR* src, fixed& dest)
{
  // Parse string
  TCHAR *endptr;
  double value = _tcstod(src, &endptr);
  if (endptr == src)
    return false;

  dest = fixed(value);

  // Convert to system unit if necessary
  TCHAR unit = *endptr;
  if (unit == 'F' || unit == 'f')
    dest = Units::ToSysUnit(dest, unFeet);

  // Save altitude
  return true;
}

bool
WayPointFileSeeYou::parseDistance(const TCHAR* src, fixed& dest)
{
  // Parse string
  TCHAR *endptr;
  double value = _tcstod(src, &endptr);
  if (endptr == src)
    return false;

  dest = fixed(value);

  // Convert to system unit if necessary, assume m as default
  TCHAR* unit = endptr;
  if (_tcsicmp(unit, _T("ml")) == 0)
    dest = Units::ToSysUnit(dest, unStatuteMiles);
  else if (_tcsicmp(unit, _T("nm")) == 0)
    dest = Units::ToSysUnit(dest, unNauticalMiles);

  // Save distance
  return true;
}

bool
WayPointFileSeeYou::parseStyle(const TCHAR* src, WaypointFlags& dest)
{
  // 1 - Normal
  // 2 - AirfieldGrass
  // 3 - Outlanding
  // 4 - GliderSite
  // 5 - AirfieldSolid ...

  // Parse string
  TCHAR *endptr;
  long style = _tcstol(src, &endptr, 10);
  if (endptr == src)
    return false;

  // Update flags
  dest.LandPoint = (style == 3);
  dest.Airport = (style == 2 || style == 4 || style == 5);
  dest.TurnPoint = true;

  return true;
}<|MERGE_RESOLUTION|>--- conflicted
+++ resolved
@@ -109,7 +109,6 @@
   if (iStyle < n_params)
     parseStyle(params[iStyle], new_waypoint.Flags);
 
-<<<<<<< HEAD
   // Runway length (e.g. 546.0m)
   fixed rwlen;
   if (iRWLen < n_params && parseDistance(params[iRWLen], rwlen))
@@ -117,16 +116,6 @@
   else {
     new_waypoint.RunwayLength = 0;
     rwlen = fixed_zero;
-  }
-
-  // If the Style attribute did not state that this is an airport
-  if (!new_waypoint.Flags.Airport) {
-    // If runway length is between 100m and 300m -> landpoint
-    if (rwlen > fixed(100) && rwlen <= fixed(300))
-      new_waypoint.Flags.LandPoint = true;
-    // If runway length is higher then 300m -> airport
-    if (rwlen > fixed(300))
-      new_waypoint.Flags.Airport = true;
   }
 
   // Frequency & runway direction/length (for airports and landables)
@@ -154,9 +143,6 @@
     appendStringWithSeperator(new_waypoint.Comment, params[iDescription]);
 
   way_points.append(new_waypoint);
-=======
-  add_waypoint(way_points, new_waypoint);
->>>>>>> 7d059f42
   return true;
 }
 
