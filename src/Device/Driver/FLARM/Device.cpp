/*
Copyright_License {

  XCSoar Glide Computer - http://www.xcsoar.org/
  Copyright (C) 2000-2012 The XCSoar Project
  A detailed list of copyright holders can be found in the file "AUTHORS".

  This program is free software; you can redistribute it and/or
  modify it under the terms of the GNU General Public License
  as published by the Free Software Foundation; either version 2
  of the License, or (at your option) any later version.

  This program is distributed in the hope that it will be useful,
  but WITHOUT ANY WARRANTY; without even the implied warranty of
  MERCHANTABILITY or FITNESS FOR A PARTICULAR PURPOSE.  See the
  GNU General Public License for more details.

  You should have received a copy of the GNU General Public License
  along with this program; if not, write to the Free Software
  Foundation, Inc., 59 Temple Place - Suite 330, Boston, MA  02111-1307, USA.
}
*/

#include "Device.hpp"
#include "Device/Port/Port.hpp"
#include "Util/StaticString.hpp"
#include "OS/PathName.hpp"

void
FlarmDevice::LinkTimeout()
{
  mode = Mode::UNKNOWN;
}

bool
FlarmDevice::EnableNMEA(OperationEnvironment &env)
{
  switch (mode) {
  case Mode::UNKNOWN:
    /* device could be in binary mode, we don't know, but this is the
       best we can do: */
    if (!BinaryReset(env, 500))
      return false;

    mode = Mode::NMEA;
    return true;

  case Mode::NMEA:
    return true;

  case Mode::TEXT:
    /* no real difference between NMEA and TEXT; in mode==TEXT, the
       Port thread is stopped, but the caller is responsible for
       restarting it, which means there's nothing to do for us */
    mode = Mode::NMEA;
    return true;

  case Mode::BINARY:
    if (!BinaryReset(env, 500)) {
      mode = Mode::UNKNOWN;
      return false;
    }

    mode = Mode::NMEA;
    return true;
  }

  /* unreachable */
  assert(false);
  return false;
}

bool
FlarmDevice::GetStealthMode(bool &enabled, OperationEnvironment &env)
{
  TCHAR buffer[2];
  if (!GetConfig("PRIV", buffer, ARRAY_SIZE(buffer), env))
    return false;

  if (buffer[0] == _T('1'))
    enabled = true;
  else if (buffer[0] == _T('0'))
    enabled = false;
  else
    return false;

  return true;
}

bool
FlarmDevice::SetStealthMode(bool enabled, OperationEnvironment &env)
{
  return SetConfig("PRIV", enabled ? _T("1") : _T("0"), env);
}

bool
FlarmDevice::GetRange(unsigned &range, OperationEnvironment &env)
{
  TCHAR buffer[12];
  if (!GetConfig("RANGE", buffer, ARRAY_SIZE(buffer), env))
    return false;

  TCHAR *end_ptr;
  unsigned value = _tcstoul(buffer, &end_ptr, 10);
  if (end_ptr == buffer)
    return false;

  range = value;
  return true;
}

bool
FlarmDevice::SetRange(unsigned range, OperationEnvironment &env)
{
  StaticString<32> buffer;
  buffer.Format(_T("%d"), range);
  return SetConfig("RANGE", buffer, env);
}

bool
FlarmDevice::GetPilot(TCHAR *buffer, size_t length, OperationEnvironment &env)
{
  return GetConfig("PILOT", buffer, length, env);
}

bool
FlarmDevice::SetPilot(const TCHAR *pilot_name, OperationEnvironment &env)
{
  return SetConfig("PILOT", pilot_name, env);
}

bool
FlarmDevice::GetCoPilot(TCHAR *buffer, size_t length,
                        OperationEnvironment &env)
{
  return GetConfig("COPIL", buffer, length, env);
}

bool
FlarmDevice::SetCoPilot(const TCHAR *copilot_name, OperationEnvironment &env)
{
  return SetConfig("COPIL", copilot_name, env);
}

bool
FlarmDevice::GetPlaneType(TCHAR *buffer, size_t length,
                          OperationEnvironment &env)
{
  return GetConfig("GLIDERTYPE", buffer, length, env);
}

bool
FlarmDevice::SetPlaneType(const TCHAR *plane_type, OperationEnvironment &env)
{
  return SetConfig("GLIDERTYPE", plane_type, env);
}

bool
FlarmDevice::GetPlaneRegistration(TCHAR *buffer, size_t length,
                                  OperationEnvironment &env)
{
  return GetConfig("GLIDERID", buffer, length, env);
}

bool
FlarmDevice::SetPlaneRegistration(const TCHAR *registration,
                                  OperationEnvironment &env)
{
  return SetConfig("GLIDERID", registration, env);
}

bool
FlarmDevice::GetCompetitionId(TCHAR *buffer, size_t length,
                              OperationEnvironment &env)
{
  return GetConfig("COMPID", buffer, length, env);
}

bool
FlarmDevice::SetCompetitionId(const TCHAR *competition_id,
                              OperationEnvironment &env)
{
  return SetConfig("COMPID", competition_id, env);
}

bool
FlarmDevice::GetCompetitionClass(TCHAR *buffer, size_t length,
                                 OperationEnvironment &env)
{
  return GetConfig("COMPCLASS", buffer, length, env);
}

bool
FlarmDevice::SetCompetitionClass(const TCHAR *competition_class,
                                 OperationEnvironment &env)
{
  return SetConfig("COMPCLASS", competition_class, env);
}

bool
FlarmDevice::GetConfig(const char *setting, TCHAR *buffer, size_t length,
                       OperationEnvironment &env)
{
  NarrowString<256> request;
  request.Format("PFLAC,R,%s", setting);

  NarrowString<256> expected_answer(request);
  expected_answer[6u] = 'A';
  expected_answer += ',';

  char narrow_buffer[length];

<<<<<<< HEAD
  Send(request, env);
  if (!Receive(expected_answer, narrow_buffer, length, env, 1000))
=======
  Send(request);
  if (!Receive(expected_answer, narrow_buffer, length, env, 2000))
>>>>>>> 71663528
    return false;

  _tcscpy(buffer, PathName(narrow_buffer));
  return true;
}

bool
FlarmDevice::SetConfig(const char *setting, const TCHAR *value,
                       OperationEnvironment &env)
{
  NarrowPathName narrow_value(value);

  NarrowString<256> buffer;
  buffer.Format("PFLAC,S,%s,", setting);
  buffer.append(narrow_value);

  NarrowString<256> expected_answer(buffer);
  expected_answer[6u] = 'A';

<<<<<<< HEAD
  Send(buffer, env);
  return port.ExpectString(expected_answer, env, 1000);
=======
  Send(buffer);
  return port.ExpectString(expected_answer, env, 2000);
>>>>>>> 71663528
}

void
FlarmDevice::Restart(OperationEnvironment &env)
{
  Send("PFLAR,0", env);
}<|MERGE_RESOLUTION|>--- conflicted
+++ resolved
@@ -210,13 +210,8 @@
 
   char narrow_buffer[length];
 
-<<<<<<< HEAD
   Send(request, env);
-  if (!Receive(expected_answer, narrow_buffer, length, env, 1000))
-=======
-  Send(request);
   if (!Receive(expected_answer, narrow_buffer, length, env, 2000))
->>>>>>> 71663528
     return false;
 
   _tcscpy(buffer, PathName(narrow_buffer));
@@ -236,13 +231,8 @@
   NarrowString<256> expected_answer(buffer);
   expected_answer[6u] = 'A';
 
-<<<<<<< HEAD
   Send(buffer, env);
-  return port.ExpectString(expected_answer, env, 1000);
-=======
-  Send(buffer);
   return port.ExpectString(expected_answer, env, 2000);
->>>>>>> 71663528
 }
 
 void
