--- conflicted
+++ resolved
@@ -284,15 +284,9 @@
 PDVVT(NMEAInputLine &line, NMEAInfo &info)
 {
   fixed value;
-<<<<<<< HEAD
   info.temperature_available = line.read_checked(value);
   if (info.temperature_available)
-    info.temperature = Units::ToSysUnit(value / 10, unGradCelcius);
-=======
-  GPS_INFO->TemperatureAvailable = line.read_checked(value);
-  if (GPS_INFO->TemperatureAvailable)
-    GPS_INFO->OutsideAirTemperature = value / 10;
->>>>>>> dc78322b
+    info.temperature = value / 10;
 
   info.humidity_available = line.read_checked(info.humidity);
 
