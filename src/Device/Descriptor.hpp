--- conflicted
+++ resolved
@@ -49,12 +49,7 @@
 struct RecordedFlightInfo;
 class OperationEnvironment;
 
-<<<<<<< HEAD
-class DeviceDescriptor : public PortLineHandler
-{
-=======
-class DeviceDescriptor : Port::Handler {
->>>>>>> cda34f51
+class DeviceDescriptor : PortLineHandler {
   /** the index of this device in the global list */
   unsigned index;
 
@@ -261,13 +256,11 @@
 
   bool ParseLine(const char *line);
 
-<<<<<<< HEAD
-protected:
-  virtual void DataReceived(const void *data, size_t length);
-=======
 private:
   /* virtual methods from Port::Handler */
->>>>>>> cda34f51
+  virtual void DataReceived(const void *data, size_t length);
+
+  /* virtual methods from PortLineHandler */
   virtual void LineReceived(const char *line);
 };
 
