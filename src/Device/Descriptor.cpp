--- conflicted
+++ resolved
@@ -196,13 +196,8 @@
 void
 DeviceDescriptor::AutoReopen(OperationEnvironment &env)
 {
-<<<<<<< HEAD
-  if (IsAltair() || !config.IsAvailable() || IsConnected() ||
-      (driver != NULL && !driver->HasTimeout()) ||
-=======
-  if (is_altair() || !config.IsAvailable() || config.IsServer() ||
-      IsConnected() || (Driver != NULL && !Driver->HasTimeout()) ||
->>>>>>> e68a71e2
+  if (IsAltair() || !config.IsAvailable() || config.IsServer() ||
+      IsConnected() || (driver != NULL && !driver->HasTimeout()) ||
       /* attempt to reopen a failed device every 30 seconds */
       !reopen_clock.CheckUpdate(30000))
     return;
