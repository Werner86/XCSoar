/*
Copyright_License {

  XCSoar Glide Computer - http://www.xcsoar.org/
  Copyright (C) 2000-2011 The XCSoar Project
  A detailed list of copyright holders can be found in the file "AUTHORS".

  This program is free software; you can redistribute it and/or
  modify it under the terms of the GNU General Public License
  as published by the Free Software Foundation; either version 2
  of the License, or (at your option) any later version.

  This program is distributed in the hope that it will be useful,
  but WITHOUT ANY WARRANTY; without even the implied warranty of
  MERCHANTABILITY or FITNESS FOR A PARTICULAR PURPOSE.  See the
  GNU General Public License for more details.

  You should have received a copy of the GNU General Public License
  along with this program; if not, write to the Free Software
  Foundation, Inc., 59 Temple Place - Suite 330, Boston, MA  02111-1307, USA.
}
*/
#ifndef ASSET_H
#define ASSET_H

#include <tchar.h>

// asset/registration data
extern TCHAR strAssetNumber[];

void ReadAssetNumber(void);

// model info

enum ModelType {
  MODELTYPE_PNA_PNA,
  MODELTYPE_PNA_HP31X,
  MODELTYPE_PNA_MEDION_P5,
  MODELTYPE_PNA_MIO,
  MODELTYPE_PNA_NOKIA_500,
  MODELTYPE_PNA_PN6000,
};

#if defined(_WIN32_WCE) && !defined(GNAV)
#define HAVE_MODEL_TYPE

extern ModelType GlobalModelType;

#else

#define GlobalModelType MODELTYPE_PNA_PNA

#endif

static inline bool
have_model_type()
{
#ifdef HAVE_MODEL_TYPE
  return true;
#else
  return false;
#endif
}

/**
 * Returns whether this is a debug build.
 */
static inline bool
is_debug()
{
#ifdef NDEBUG
  return false;
#else
  return true;
#endif
}

/**
 * Returns whether the application is running on an embedded platform.
 * @return True if host hardware is an embedded platform, False otherwise
 */
static inline bool
is_embedded()
{
#if defined(_WIN32_WCE) || defined(ANDROID)
  return true;
#else
  return false;
#endif
}

/**
 * Returns whether the application is running on Pocket PC / Windows
 * CE / Windows Mobile.
 */
static inline bool
is_windows_ce()
{
#ifdef _WIN32_WCE
  return true;
#else
  return false;
#endif
}

/**
 * Returns whether the application is running on an old version of
 * Windows CE (pre 5.0).  Starting with version 5.0, several bug
 * workarounds are disabled at compile time.
 */
static inline bool
is_old_ce()
{
#if defined(_WIN32_WCE) && _WIN32_WCE < 0x0500
  return true;
#else
  return false;
#endif
}

/**
 * Is XCSoar running on ancient and slow hardware?  If yes, then some
 * expensive UI features are disabled.
 */
static inline bool
is_ancient_hardware()
{
#if defined(_WIN32_WCE) && _WIN32_WCE < 0x0400
  /* Windows CE 3.0 (PPC2000 & PPC2002) */
  return true;
#else
  /* we assume that all other platforms are fast enough */
  return false;
#endif
}

/**
 * Returns whether the application is running on a HP31x
 * @return True if host hardware is a HP31x, False otherwise
 */
static inline bool
model_is_hp31x()
{
  return GlobalModelType == MODELTYPE_PNA_HP31X;
}

/**
 * Returns whether the application is running on a Medion P5
 * @return True if host hardware is a Medion P5, False otherwise
 */
static inline bool
model_is_medion_p5()
{
  return GlobalModelType == MODELTYPE_PNA_MEDION_P5;
}

/**
 * Returns whether the application is running on an Altair
 * @return True if host hardware is an Altair, False otherwise
 */
static inline bool
is_altair()
{
#if defined(GNAV)
  return true;
#else
  return false;
#endif
}

/**
 * Returns whether the application is running on Android
 */
static inline bool
is_android()
{
#if defined(ANDROID)
  return true;
#else
  return false;
#endif
}

/**
<<<<<<< HEAD
 * Returns whether the application is compiled with IOIOLib
 */
static inline bool
is_ioiolib()
{
#if defined(IOIOLIB)
  return true;
#else
  return false;
#endif
=======
 * Does this device have little main memory?  On those, some expensive
 * features are disabled.
 */
static inline bool
HasLittleMemory()
{
  return is_ancient_hardware() || is_altair();
>>>>>>> 97e9f9e9
}

/**
 * Does this device have a pointer device? (mouse or touch screen)
 * @return True if a touch screen or mouse is assumed for the hardware
 * that XCSoar is running on, False if the hardware has only buttons
 */
static inline bool
has_pointer()
{
  return !is_altair();
}

/**
 * Does this device have a keyboard device?
 * @return True if a keyboard is assumed for the hardware
 * that XCSoar is running on, False if the hardware has no keyboard
 */
static inline bool
has_keyboard()
{
  return !is_embedded();
}

/**
 * Does this device have a display with colors?
 *
 * XXX not yet implemented!
 */
static inline bool
has_colors()
{
  return true;
}

#if !defined(_WIN32_WCE)
extern int SCREENWIDTH;
extern int SCREENHEIGHT;
#endif

void InitAsset();

#endif<|MERGE_RESOLUTION|>--- conflicted
+++ resolved
@@ -182,18 +182,6 @@
 }
 
 /**
-<<<<<<< HEAD
- * Returns whether the application is compiled with IOIOLib
- */
-static inline bool
-is_ioiolib()
-{
-#if defined(IOIOLIB)
-  return true;
-#else
-  return false;
-#endif
-=======
  * Does this device have little main memory?  On those, some expensive
  * features are disabled.
  */
@@ -201,7 +189,19 @@
 HasLittleMemory()
 {
   return is_ancient_hardware() || is_altair();
->>>>>>> 97e9f9e9
+}
+
+/**
+ * Returns whether the application is compiled with IOIOLib
+ */
+static inline bool
+is_ioiolib()
+{
+#if defined(IOIOLIB)
+  return true;
+#else
+  return false;
+#endif
 }
 
 /**
