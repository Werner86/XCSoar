--- conflicted
+++ resolved
@@ -103,18 +103,10 @@
 {
   jint extent[2];
 
-<<<<<<< HEAD
+  Java::String text2(env, text);
   jintArray paramExtent = (jintArray)
     env->CallObjectMethod(get(), midGetTextBounds,
-                          Java::String(env, text).get());
-=======
-  paramExtent = env->NewIntArray(2);
-
-  Java::String text2(env, text);
-  env->CallVoidMethod(get(), midGetTextBounds,
-                      text2.get(),
-                      paramExtent);
->>>>>>> 8cd913a8
+                          text2.get());
   env->GetIntArrayRegion(paramExtent, 0, 2, extent);
 
   // free local references
