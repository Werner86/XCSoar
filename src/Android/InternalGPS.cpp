--- conflicted
+++ resolved
@@ -52,11 +52,7 @@
                                    "(Landroid/content/Context;I)V");
   assert(cid != NULL);
 
-<<<<<<< HEAD
-  jobject obj = env->NewObject(cls, cid, context, index);
-=======
-  jobject obj = env->NewObject(cls, cid, native_view->get_context());
->>>>>>> 165dd76e
+  jobject obj = env->NewObject(cls, cid, native_view->get_context(), index);
   assert(obj != NULL);
 
   InternalGPS *internal_gps = new InternalGPS(env, obj);
