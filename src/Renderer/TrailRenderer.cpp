/*
Copyright_License {

  XCSoar Glide Computer - http://www.xcsoar.org/
  Copyright (C) 2000-2013 The XCSoar Project
  A detailed list of copyright holders can be found in the file "AUTHORS".

  This program is free software; you can redistribute it and/or
  modify it under the terms of the GNU General Public License
  as published by the Free Software Foundation; either version 2
  of the License, or (at your option) any later version.

  This program is distributed in the hope that it will be useful,
  but WITHOUT ANY WARRANTY; without even the implied warranty of
  MERCHANTABILITY or FITNESS FOR A PARTICULAR PURPOSE.  See the
  GNU General Public License for more details.

  You should have received a copy of the GNU General Public License
  along with this program; if not, write to the Free Software
  Foundation, Inc., 59 Temple Place - Suite 330, Boston, MA  02111-1307, USA.
}
*/

#include "TrailRenderer.hpp"
#include "Look/TrailLook.hpp"
#include "Screen/Canvas.hpp"
#include "NMEA/Info.hpp"
#include "NMEA/Derived.hpp"
#include "MapSettings.hpp"
#include "Computer/TraceComputer.hpp"
#include "Projection/WindowProjection.hpp"
#include "Geo/Math.hpp"
#include "Engine/Contest/ContestTrace.hpp"
#include "Util/Clamp.hpp"

#include <algorithm>

using std::min;
using std::max;

bool
TrailRenderer::LoadTrace(const TraceComputer &trace_computer)
{
  trace.clear();
  trace_computer.LockedCopyTo(trace);
  return !trace.empty();
}

bool
TrailRenderer::LoadTrace(const TraceComputer &trace_computer,
                         unsigned min_time,
                         const WindowProjection &projection)
{
  trace.clear();
  trace_computer.LockedCopyTo(trace, min_time,
                              projection.GetGeoScreenCenter(),
                              projection.DistancePixelsToMeters(3));
  return !trace.empty();
}

TaskProjection
TrailRenderer::GetBounds(const GeoPoint fallback_location) const
{
  return trace.GetBounds(fallback_location);
}

/**
 * This function returns the corresponding SnailTrail
 * color array index to the input
 * @param vario Input value between min_vario and max_vario
 * @return SnailTrail color array index
 */
gcc_const
static unsigned
GetSnailColorIndex(fixed vario, fixed min_vario, fixed max_vario)
{
  fixed cv = negative(vario) ? -vario / min_vario : vario / max_vario;

  return Clamp((int)((cv + fixed(1)) / 2 * TrailLook::NUMSNAILCOLORS),
               0, (int)(TrailLook::NUMSNAILCOLORS - 1));
}

static std::pair<fixed, fixed>
GetMinMax(TrailSettings::Type type, const TracePointVector &trace)
{
  fixed value_min, value_max;

  if (type == TrailSettings::Type::ALTITUDE) {
    value_max = fixed(1000);
    value_min = fixed(500);
    for (auto it = trace.begin(); it != trace.end(); ++it) {
      value_max = max(it->GetAltitude(), value_max);
      value_min = min(it->GetAltitude(), value_min);
    }
  } else {
    value_max = fixed(0.75);
    value_min = fixed(-2.0);
    for (auto it = trace.begin(); it != trace.end(); ++it) {
      value_max = max(it->GetVario(), value_max);
      value_min = min(it->GetVario(), value_min);
    }
    value_max = min(fixed(7.5), value_max);
    value_min = max(fixed(-5.0), value_min);
  }

  return std::make_pair(value_min, value_max);
}

void
TrailRenderer::Draw(Canvas &canvas, const TraceComputer &trace_computer,
                    const WindowProjection &projection, unsigned min_time,
                    bool enable_traildrift, const RasterPoint pos,
                    const NMEAInfo &basic, const DerivedInfo &calculated,
                    const TrailSettings &settings)
{
  if (settings.length == TrailSettings::Length::OFF)
    return;

  if (!LoadTrace(trace_computer, min_time, projection))
    return;

  if (!calculated.wind_available)
    enable_traildrift = false;

  GeoPoint traildrift;
  if (enable_traildrift) {
    GeoPoint tp1 = FindLatitudeLongitude(basic.location,
                                         calculated.wind.bearing,
                                         calculated.wind.norm);
    traildrift = basic.location - tp1;
  }

  auto minmax = GetMinMax(settings.type, trace);
  fixed value_min = minmax.first;
  fixed value_max = minmax.second;

  bool scaled_trail = settings.scaling_enabled &&
                      projection.GetMapScale() <= fixed(6000);

  const GeoBounds bounds = projection.GetScreenBounds().Scale(fixed(4));

  RasterPoint last_point;
  bool last_valid = false;
  for (auto it = trace.begin(), end = trace.end(); it != end; ++it) {
    const GeoPoint gp = enable_traildrift
      ? it->GetLocation().Parametric(traildrift,
                                     it->CalculateDrift(basic.time))
      : it->GetLocation();
    if (!bounds.IsInside(gp)) {
      /* the point is outside of the MapWindow; don't paint it */
      last_valid = false;
      continue;
    }

    RasterPoint pt = projection.GeoToScreen(gp);

    if (last_valid) {
      if (settings.type == TrailSettings::Type::ALTITUDE) {
<<<<<<< HEAD
        unsigned index((it->GetAltitude() - value_min) / (value_max - value_min)
                       * (TrailLook::NUMSNAILCOLORS - 1));
        index = Clamp(index, 0u, TrailLook::NUMSNAILCOLORS - 1);
=======
        fixed relative_altitude =
          (it->GetAltitude() - value_min) / (value_max - value_min);
        int _max = TrailLook::NUMSNAILCOLORS - 1;
        unsigned index = max(0, min(_max, (int)(relative_altitude * _max)));
>>>>>>> 8cd3746a
        canvas.Select(look.trail_pens[index]);
        canvas.DrawLinePiece(last_point, pt);
      } else {
        unsigned color_index = GetSnailColorIndex(it->GetVario(),
                                                  value_min, value_max);
        if (negative(it->GetVario()) &&
            (settings.type == TrailSettings::Type::VARIO_1_DOTS ||
             settings.type == TrailSettings::Type::VARIO_2_DOTS)) {
          canvas.SelectNullPen();
          canvas.Select(look.trail_brushes[color_index]);
          canvas.DrawCircle((pt.x + last_point.x) / 2, (pt.y + last_point.y) / 2,
                            look.trail_widths[color_index]);

        } else {
          if (!scaled_trail)
            canvas.Select(look.trail_pens[color_index]);
          else
            canvas.Select(look.scaled_trail_pens[color_index]);

          canvas.DrawLinePiece(last_point, pt);
        }
      }
    }
    last_point = pt;
    last_valid = true;
  }

  if (last_valid)
    canvas.DrawLine(last_point, pos);
}

void
TrailRenderer::Draw(Canvas &canvas, const WindowProjection &projection)
{
  canvas.Select(look.trace_pen);
  DrawTraceVector(canvas, projection, trace);
}

void
TrailRenderer::Draw(Canvas &canvas, const TraceComputer &trace_computer,
                    const WindowProjection &projection,
                    unsigned min_time)
{
  if (LoadTrace(trace_computer, min_time, projection))
    Draw(canvas, projection);
}

void
TrailRenderer::DrawTraceVector(Canvas &canvas,
                               const WindowProjection &projection,
                               const ContestTraceVector &trace)
{
  points.GrowDiscard(trace.size());

  unsigned n = 0;
  for (auto i = trace.begin(), end = trace.end(); i != end; ++i)
    points[n++] = projection.GeoToScreen(i->GetLocation());

  canvas.DrawPolyline(points.begin(), n);
}

void
TrailRenderer::DrawTraceVector(Canvas &canvas, const Projection &projection,
                               const TracePointVector &trace)
{
  points.GrowDiscard(trace.size());

  unsigned n = 0;
  for (auto i = trace.begin(), end = trace.end(); i != end; ++i)
    points[n++] = projection.GeoToScreen(i->GetLocation());

  canvas.DrawPolyline(points.begin(), n);
}<|MERGE_RESOLUTION|>--- conflicted
+++ resolved
@@ -156,16 +156,10 @@
 
     if (last_valid) {
       if (settings.type == TrailSettings::Type::ALTITUDE) {
-<<<<<<< HEAD
-        unsigned index((it->GetAltitude() - value_min) / (value_max - value_min)
-                       * (TrailLook::NUMSNAILCOLORS - 1));
-        index = Clamp(index, 0u, TrailLook::NUMSNAILCOLORS - 1);
-=======
         fixed relative_altitude =
           (it->GetAltitude() - value_min) / (value_max - value_min);
         int _max = TrailLook::NUMSNAILCOLORS - 1;
-        unsigned index = max(0, min(_max, (int)(relative_altitude * _max)));
->>>>>>> 8cd3746a
+        unsigned index = Clamp((int)(relative_altitude * _max), 0, _max);
         canvas.Select(look.trail_pens[index]);
         canvas.DrawLinePiece(last_point, pt);
       } else {
