--- conflicted
+++ resolved
@@ -56,15 +56,11 @@
 {
   /* stop the TopographyThread and the TerrainThread */
   SetTopography(nullptr);
-<<<<<<< HEAD
   SetTerrain(nullptr);
-=======
-
-#ifdef ENABLE_OPENGL
-  data_timer.Cancel();
+
+#ifdef ENABLE_OPENGL
   kinetic_timer.Cancel();
 #endif
->>>>>>> 5e0f4c14
 
   map_item_timer.Cancel();
 
