--- conflicted
+++ resolved
@@ -132,14 +132,9 @@
   WidgetDialog &dialog;
   const DialogLook &look;
 
-<<<<<<< HEAD
   const WaypointPtr waypoint;
-  const bool allow_navigation;
-=======
-  const Waypoint &waypoint;
 
   ProtectedTaskManager *const task_manager;
->>>>>>> 739402d7
 
   Button goto_button;
   Button magnify_button, shrink_button;
@@ -166,26 +161,14 @@
   int zoom;
 
 public:
-<<<<<<< HEAD
   WaypointDetailsWidget(WidgetDialog &_dialog, WaypointPtr _waypoint,
-                        bool _allow_navigation,
-                        ProtectedTaskManager *_task_manager)
+                        ProtectedTaskManager *_task_manager, bool allow_edit)
     :dialog(_dialog), look(dialog.GetLook()),
      waypoint(std::move(_waypoint)),
-     allow_navigation(_allow_navigation),
+     task_manager(_task_manager),
      page(0), last_page(0),
      info_widget(look, waypoint),
-     commands_widget(look, &_dialog, waypoint, _task_manager),
-=======
-  WaypointDetailsWidget(WidgetDialog &_dialog, const Waypoint &_waypoint,
-                        ProtectedTaskManager *_task_manager, bool allow_edit)
-    :dialog(_dialog), look(dialog.GetLook()),
-     waypoint(_waypoint),
-     task_manager(_task_manager),
-     page(0), last_page(0),
-     info_widget(look, _waypoint),
-     commands_widget(look, &_dialog, _waypoint, task_manager, allow_edit),
->>>>>>> 739402d7
+     commands_widget(look, &_dialog, waypoint, _task_manager, allow_edit),
 #ifdef HAVE_RUN_FILE
      file_list(look), file_list_handler(waypoint),
 #endif
@@ -699,13 +682,8 @@
 }
 
 void 
-<<<<<<< HEAD
 dlgWaypointDetailsShowModal(WaypointPtr _waypoint,
-                            bool allow_navigation)
-=======
-dlgWaypointDetailsShowModal(const Waypoint &_waypoint,
                             bool allow_navigation, bool allow_edit)
->>>>>>> 739402d7
 {
   LastUsedWaypoints::Add(*_waypoint);
 
