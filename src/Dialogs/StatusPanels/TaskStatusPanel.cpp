/*
Copyright_License {

  XCSoar Glide Computer - http://www.xcsoar.org/
  Copyright (C) 2000-2016 The XCSoar Project
  A detailed list of copyright holders can be found in the file "AUTHORS".

  This program is free software; you can redistribute it and/or
  modify it under the terms of the GNU General Public License
  as published by the Free Software Foundation; either version 2
  of the License, or (at your option) any later version.

  This program is distributed in the hope that it will be useful,
  but WITHOUT ANY WARRANTY; without even the implied warranty of
  MERCHANTABILITY or FITNESS FOR A PARTICULAR PURPOSE.  See the
  GNU General Public License for more details.

  You should have received a copy of the GNU General Public License
  along with this program; if not, write to the Free Software
  Foundation, Inc., 59 Temple Place - Suite 330, Boston, MA  02111-1307, USA.
}
*/

#include "TaskStatusPanel.hpp"
#include "Form/DataField/Float.hpp"
#include "ActionInterface.hpp"
#include "Units/Units.hpp"
#include "Formatter/UserUnits.hpp"
#include "Formatter/TimeFormatter.hpp"
#include "Components.hpp"
#include "Task/ProtectedTaskManager.hpp"
#include "Language/Language.hpp"

enum Controls {
  TaskTime,
  ETETime,
  RemainingTime,
  TaskDistance,
  RemainingDistance,
  EstimatedSpeed,
  AverageSpeed,

  MC,
  RANGE,
  SPEED_REMAINING,
  EFFECTIVE_MC,
  SPEED_ACHIEVED,
  CRUISE_EFFICIENCY,
};

void
TaskStatusPanel::OnModified(DataField &df)
{
  if (IsDataField(MC, df)) {
    const DataFieldFloat &dff = (const DataFieldFloat &)df;
    auto mc = Units::ToSysVSpeed(dff.GetAsFixed());
    ActionInterface::SetManualMacCready(mc);
    Refresh();
  }
}

void
TaskStatusPanel::Refresh()
{
  if (protected_task_manager == nullptr)
    return;

  const DerivedInfo &calculated = CommonInterface::Calculated();
  const TaskStats &task_stats = calculated.ordered_task_stats;

  SetRowVisible(TaskTime, task_stats.has_targets);
  if (task_stats.has_targets)
    SetText(TaskTime,
            FormatSignedTimeHHMM((int)protected_task_manager->GetOrderedTaskSettings().aat_min_time));

  SetText(ETETime,
          FormatSignedTimeHHMM((int)task_stats.GetEstimatedTotalTime()));

  SetText(RemainingTime,
          FormatSignedTimeHHMM((int)task_stats.total.time_remaining_now));

  if (task_stats.total.planned.IsDefined())
    SetText(TaskDistance,
            FormatUserDistanceSmart(task_stats.total.planned.GetDistance()));
  else
    ClearText(TaskDistance);

  if (task_stats.total.remaining.IsDefined())
    SetText(RemainingDistance,
            FormatUserDistanceSmart(task_stats.total.remaining.GetDistance()));

  if (task_stats.total.planned.IsDefined())
    SetText(EstimatedSpeed,
            FormatUserTaskSpeed(task_stats.total.planned.GetSpeed()));
  else
    ClearText(EstimatedSpeed);

  if (task_stats.total.travelled.IsDefined())
    SetText(AverageSpeed,
            FormatUserTaskSpeed(task_stats.total.travelled.GetSpeed()));
  else
    ClearText(AverageSpeed);

  LoadValue(MC,
            CommonInterface::GetComputerSettings().polar.glide_polar_task.GetMC(),
            UnitGroup::VERTICAL_SPEED);

  if (task_stats.total.planned.IsDefined()) {
    auto rMax = task_stats.distance_max;
    auto rMin = task_stats.distance_min;

    if (rMin < rMax) {
<<<<<<< HEAD
      auto range = 2 * (task_stats.total.remaining.GetDistance() - rMin) / (rMax - rMin) - 1;
=======
      fixed range = Double((task_stats.total.planned.GetDistance() - rMin) / (rMax - rMin)) - fixed(1);
>>>>>>> 81751fdb
      LoadValue(RANGE, range * 100);
    } else
      ClearValue(RANGE);
  } else
    ClearValue(RANGE);

  if (task_stats.total.remaining_effective.IsDefined())
    LoadValue(SPEED_REMAINING, task_stats.total.remaining_effective.GetSpeed(),
              UnitGroup::TASK_SPEED);
  else
    ClearValue(SPEED_REMAINING);

  LoadValue(EFFECTIVE_MC, task_stats.effective_mc, UnitGroup::VERTICAL_SPEED);

  if (task_stats.total.travelled.IsDefined())
    LoadValue(SPEED_ACHIEVED, task_stats.total.travelled.GetSpeed(),
              UnitGroup::TASK_SPEED);
  else
    ClearValue(SPEED_ACHIEVED);

  LoadValue(CRUISE_EFFICIENCY, task_stats.cruise_efficiency * 100);
}

void
TaskStatusPanel::Prepare(ContainerWindow &parent, const PixelRect &rc)
{
  AddReadOnly(_("Assigned task time"));
  AddReadOnly(_("Estimated task time"));
  AddReadOnly(_("Remaining time"));
  AddReadOnly(_("Task distance"));
  AddReadOnly(_("Remaining distance"));
  AddReadOnly(_("Speed estimated"));
  AddReadOnly(_("Speed average"));

  AddFloat(_("Set MacCready"),
           _("Adjusts MC value used in the calculator.  "
             "Use this to determine the effect on estimated task time due to changes in conditions.  "
             "This value will not affect the main computer's setting if the dialog is exited with the Cancel button."),
           _T("%.1f %s"), _T("%.1f"),
           0, Units::ToUserVSpeed(5),
           GetUserVerticalSpeedStep(), false, 0,
           this);
  DataFieldFloat &mc_df = (DataFieldFloat &)GetDataField(MC);
  mc_df.SetFormat(GetUserVerticalSpeedFormat(false, false));

  AddReadOnly(_("AAT range"),
              /* xgettext:no-c-format */
              _("For AAT tasks, this value tells you how far based on the targets of your task you will fly relative to the minimum and maximum possible tasks. -100% indicates the minimum AAT distance.  0% is the nominal AAT distance.  +100% is maximum AAT distance."),
              _T("%.0f %%"), 0);

  AddReadOnly(_("Speed remaining"), nullptr, _T("%.0f %s"),
              UnitGroup::TASK_SPEED, 0);

  AddReadOnly(_("Achieved MacCready"), nullptr, _T("%.1f %s"),
              UnitGroup::VERTICAL_SPEED, 0);
  DataFieldFloat &emc_df = (DataFieldFloat &)GetDataField(EFFECTIVE_MC);
  emc_df.SetFormat(GetUserVerticalSpeedFormat(false, false));

  AddReadOnly(_("Achieved speed"), nullptr, _T("%.0f %s"),
              UnitGroup::TASK_SPEED, 0);

  AddReadOnly(_("Cruise efficiency"),
              _("Efficiency of cruise.  100 indicates perfect MacCready performance, greater than 100 indicates better than MacCready performance is achieved through flying in streets.  Less than 100 is appropriate if you fly considerably off-track.  This value estimates your cruise efficiency according to the current flight history with the set MC value.  Calculation begins after task is started."),
              _T("%.0f %%"),
              0);
}<|MERGE_RESOLUTION|>--- conflicted
+++ resolved
@@ -110,11 +110,7 @@
     auto rMin = task_stats.distance_min;
 
     if (rMin < rMax) {
-<<<<<<< HEAD
-      auto range = 2 * (task_stats.total.remaining.GetDistance() - rMin) / (rMax - rMin) - 1;
-=======
-      fixed range = Double((task_stats.total.planned.GetDistance() - rMin) / (rMax - rMin)) - fixed(1);
->>>>>>> 81751fdb
+      auto range = 2 * (task_stats.total.planned.GetDistance() - rMin) / (rMax - rMin) - 1;
       LoadValue(RANGE, range * 100);
     } else
       ClearValue(RANGE);
