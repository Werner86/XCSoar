--- conflicted
+++ resolved
@@ -136,13 +136,5 @@
   delete wf;
 
   // deactivate demo.
-<<<<<<< HEAD
   VarioWriteNMEA(_T("PDVSC,S,DemoMode,0"), env);
-
-  delete wf;
-
-  wf = NULL;
-=======
-  VarioWriteNMEA(_T("PDVSC,S,DemoMode,0"));
->>>>>>> eb860cae
 }