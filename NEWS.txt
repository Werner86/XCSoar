--- conflicted
+++ resolved
@@ -1,4 +1,3 @@
-<<<<<<< HEAD
 Version 7.0 - not yet released
 * LUA scripting
 * user interface
@@ -26,10 +25,7 @@
 * Kobo
   - support Kobo Glo HD
 
-Version 6.8.3 - not yet released
-=======
 Version 6.8.3 - 2016/03/09
->>>>>>> 81751fdb
 * map
   - fix distorted terrain when zoomed out
   - fix missing airspaces in cross section (#3537)
