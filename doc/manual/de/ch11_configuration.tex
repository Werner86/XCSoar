--- conflicted
+++ resolved
@@ -833,16 +833,9 @@
 Bislang unterstützt werden: \al, Borgelt B50/B800, Cambridge CAI GPS-NAV, Cambridge CAI302, Compass C-Probe, Condor Soaring Simulator, Digifly Leonardo,  EW Logger, EW microRecorder,
 \fl, FlyNet Vario, Flymaster F1, Flytec 5030 Brauniger, GT Altimeter (GliderTools), ILEC Sn10, IMI Erixx, LX / Colibri, Posigraph Logger, Vega, Volkslogger, Westerboer VW1150, Westerboer VW921/922, XCOm760, Zander/SDI.
 Weiterhin gibt es den Treiber GENERIC, welcher ein Universaltreiber ist, sowie die Auswahl NMEA, die für die Durchschleifung des Singnales gedacht ist, wenn zwei Geräte an einer GPS Quelle installiert sind(z.B.\ im Doppelsitzer.
-<<<<<<< HEAD
-\item[Abgleich vom Gerät$^{\textcolor{blue}{\star}}$]  {\bf Ein/Aus}: Mit dieser Option werden im externen Gerät vorgenomme Einstellungen, Berechnungen und Daten wie MacCready, Mücken, und Wind vom externen Gerät zur Verwendung in den internen Routinen empfangen.(Synchronisierung)\index{Synchronisierung externer Geräte mit \xc }
-\item[Abgleich zum Gerät$^{\textcolor{blue}{\star}}$]  {\bf Ein/Aus}: Mit dieser Option werden in \xc eingestellte Daten wie MacCready, Mücken, und Wind zum externen Gerät verschickt. (Synchronisierung)
-\item[Prüfsumme ignorieren$^{\textcolor{blue}{\star}}$] {\bf Ein / Aus}: Wenn das GPS-Gerät ungültige Prüfsummen der Übertragung meldet, werden mit
-=======
 \item[\textit{Abgleich vom Gerät$^{\textcolor{blue}{\star}}$}]  {\bf Ein/Aus}: Mit dieser Option werden im externen Gerät vorgenomme Einstellungen, Berechnungen und Daten wie MacCready, Mücken, und Wind vom externen Gerät zur Verwendung in den internen Routinen empfangen.(Synchronisierung)\index{Synchronisierung externer Geräte mit \xc }
 \item[\textit{Abgleich zum Gerät$^{\textcolor{blue}{\star}}$}]  {\bf Ein/Aus}: Mit dieser Option werden in \xc eingestellte Daten wie MacCready, Mücken, und Wind zum externen Gerät verschickt. (Synchronisierung)
-\item[\textit{DumpPort$^{\textcolor{blue}{\star}}$}]  Enable this if you would like to log the communication with the device.
 \item[\textit{Prüfsumme ignorieren$^{\textcolor{blue}{\star}}$}] {\bf Ein / Aus}: Wenn das GPS-Gerät ungültige Prüfsummen der Übertragung meldet, werden mit
->>>>>>> 415288d2
 dieser Einstellung  die Daten dennoch benutzt.
 \end{description}
 
