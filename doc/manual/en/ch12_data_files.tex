--- conflicted
+++ resolved
@@ -266,26 +266,6 @@
 document {\em Technical Specification for IGC-Approved GNSS Flight Recorders}.  
 These files can be imported into other programs for analysis after flight.
 
-<<<<<<< HEAD
-%\todonum[inline]{Describe use of FPLT to add events to the replay.}
-%The flight logs replay facility allows the files to include 
-%embedded commands to control XCSoar as if the user was interacting
-%with the program.  It does this by defining a special use for the
-%general-purpose `pilot event' IGC sentence:
-%\begin{quote}
-%LPLT event=StatusMessage Hello everybody
-%\end{quote}
-%This command will bring up a status message with the text ``Hello everybody''
-%when the line is reached during replay.
-%
-%A future version of the flight logger will allow all input events to
-%be stored in the IGC file in this fashion, thus replaying the flight
-%will give a very faithful reproduction of the actual flight and how
-%the software was used.  This is expected to be useful for training and
-%coaching purposes.
-
-=======
->>>>>>> 97795f78
 The internal software logger has adjustable time steps, separate for
 cruise and circling modes, via parameters in the configuration
 settings.  Typically the circling time step is set to a smaller value
